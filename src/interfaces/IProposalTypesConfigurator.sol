// SPDX-License-Identifier: MIT
pragma solidity ^0.8.19;

interface IProposalTypesConfigurator {
    /*//////////////////////////////////////////////////////////////
                                 ERRORS
    //////////////////////////////////////////////////////////////*/

    error InvalidQuorum();
    error InvalidApprovalThreshold();
    error InvalidProposalType();
    error InvalidParameterConditions();
    error NoDuplicateTxTypes();
    error InvalidScope();
    error NotAdminOrTimelock();
    error NotAdmin();
    error AlreadyInit();
    error InvalidGovernor();
    error Invalid4ByteSelector();
    error InvalidParamNotEqual();
    error InvalidParamRange();
    error InvalidProposedTxForType();

    /*//////////////////////////////////////////////////////////////
                                 EVENTS
    //////////////////////////////////////////////////////////////*/

    event ProposalTypeSet(
        uint8 indexed proposalTypeId, uint16 quorum, uint16 approvalThreshold, string name, string description
    );

    /*//////////////////////////////////////////////////////////////
                                STRUCTS
    //////////////////////////////////////////////////////////////*/

    struct ProposalType {
        uint16 quorum;
        uint16 approvalThreshold;
        string name;
        string description;
        address module;
        bool exists;
    }

    enum Comparators {
        EMPTY,
        EQUAL,
        LESS_THAN,
        GREATER_THAN
    }

    struct Scope {
        bytes24 key;
        bytes4 selector;
        bytes[] parameters;
        Comparators[] comparators;
        uint8 proposalTypeId;
        string description;
        bool exists;
    }

    /*//////////////////////////////////////////////////////////////
                               FUNCTIONS
    //////////////////////////////////////////////////////////////*/

    function initialize(address _governor, ProposalType[] calldata _proposalTypes) external;

    function proposalTypes(uint8 proposalTypeId) external view returns (ProposalType memory);
    function assignedScopes(uint8 proposalTypeId, bytes24 scopeKey) external view returns (Scope memory);
    function scopeExists(bytes24 key) external view returns (bool);

    function setProposalType(
        uint8 proposalTypeId,
        uint16 quorum,
        uint16 approvalThreshold,
        string memory name,
        string memory description,
        address module
    ) external;

    function setScopeForProposalType(
        uint8 proposalTypeId,
        bytes24 key,
        bytes4 selector,
        bytes[] memory parameters,
        Comparators[] memory comparators,
        string memory description
    ) external;

<<<<<<< HEAD
    function updateScopeForProposalType(uint8 proposalTypeId, Scope calldata scope) external;
    function getSelector(uint8 proposalTypeId, bytes24 key) external returns (bytes4);
=======
    function addScopeForProposalType(uint8 proposalTypeId, Scope calldata scope) external;
    function getLimit(uint8 proposalTypeId, bytes24 key) external returns (bytes memory);
    function disableScope(uint8 proposalTypeId, bytes24 scopeKey) external;
>>>>>>> 8ebc5d17
    function validateProposedTx(bytes calldata proposedTx, uint8 proposalTypeId, bytes24 key) external;
    function validateProposalData(address[] memory targets, bytes[] memory calldatas, uint8 proposalTypeId) external;
}<|MERGE_RESOLUTION|>--- conflicted
+++ resolved
@@ -87,14 +87,9 @@
         string memory description
     ) external;
 
-<<<<<<< HEAD
-    function updateScopeForProposalType(uint8 proposalTypeId, Scope calldata scope) external;
     function getSelector(uint8 proposalTypeId, bytes24 key) external returns (bytes4);
-=======
     function addScopeForProposalType(uint8 proposalTypeId, Scope calldata scope) external;
-    function getLimit(uint8 proposalTypeId, bytes24 key) external returns (bytes memory);
     function disableScope(uint8 proposalTypeId, bytes24 scopeKey) external;
->>>>>>> 8ebc5d17
     function validateProposedTx(bytes calldata proposedTx, uint8 proposalTypeId, bytes24 key) external;
     function validateProposalData(address[] memory targets, bytes[] memory calldatas, uint8 proposalTypeId) external;
 }