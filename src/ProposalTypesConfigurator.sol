// SPDX-License-Identifier: MIT
pragma solidity ^0.8.19;

import {IProposalTypesConfigurator} from "src/interfaces/IProposalTypesConfigurator.sol";
import {IAgoraGovernor} from "src/interfaces/IAgoraGovernor.sol";
import {Validator} from "src/Validator.sol";

/**
 * Contract that stores proposalTypes for the Agora Governor.
 * @custom:security-contact security@voteagora.com
 */
contract ProposalTypesConfigurator is IProposalTypesConfigurator {
    /*//////////////////////////////////////////////////////////////
                                 EVENTS
    //////////////////////////////////////////////////////////////*/

<<<<<<< HEAD
    event ScopeCreated(uint8 indexed proposalTypeId, bytes24 indexed scopeKey, bytes4 selector, string description);
    event ScopeDisabled(uint8 indexed proposalTypeId, bytes24 indexed scopeKey);
=======
    event ScopeCreated(uint8 indexed proposalTypeId, bytes24 indexed scopeKey, bytes encodedLimit, string description);
    event ScopeCreated(uint8 indexed proposalTypeId, bytes24 indexed scopeKey, bytes encodedLimit);
    event ScopeDisabled(bytes24 indexed scopeKey);
>>>>>>> 012348a2

    /*//////////////////////////////////////////////////////////////
                           IMMUTABLE STORAGE
    //////////////////////////////////////////////////////////////*/

    IAgoraGovernor public governor;

    /// @notice Max value of `quorum` and `approvalThreshold` in `ProposalType`
    uint16 public constant PERCENT_DIVISOR = 10_000;

    /*//////////////////////////////////////////////////////////////
                                STORAGE
    //////////////////////////////////////////////////////////////*/

    mapping(uint8 proposalTypeId => ProposalType) internal _proposalTypes;
<<<<<<< HEAD
    mapping(uint8 proposalTypeId => mapping(bytes24 key => Scope)) internal _assignedScopes;
=======
    mapping(uint8 proposalTypeId => mapping(bytes24 key => Scope[])) internal _assignedScopes;
>>>>>>> 012348a2
    mapping(bytes24 key => bool) internal _scopeExists;

    /*//////////////////////////////////////////////////////////////
                               MODIFIERS
    //////////////////////////////////////////////////////////////*/

    modifier onlyAdminOrTimelock() {
        if (msg.sender != governor.admin() && msg.sender != governor.timelock()) revert NotAdminOrTimelock();
        _;
    }

    /*//////////////////////////////////////////////////////////////
                               FUNCTIONS
    //////////////////////////////////////////////////////////////*/

    /**
     * @notice Initialize the contract with the governor and proposal types.
     * @param _governor Address of the governor contract.
     * @param _proposalTypesInit Array of ProposalType structs to initialize the contract with.
     */
    function initialize(address _governor, ProposalType[] calldata _proposalTypesInit) external {
        if (address(governor) != address(0)) revert AlreadyInit();
        if (_governor == address(0)) revert InvalidGovernor();

        governor = IAgoraGovernor(_governor);

        for (uint8 i = 0; i < _proposalTypesInit.length; i++) {
            _setProposalType(
                i,
                _proposalTypesInit[i].quorum,
                _proposalTypesInit[i].approvalThreshold,
                _proposalTypesInit[i].name,
                _proposalTypesInit[i].description,
                _proposalTypesInit[i].module
            );
        }
    }

    /**
     * @notice Get the parameters for a proposal type.
     * @param proposalTypeId Id of the proposal type.
     * @return ProposalType struct of of the proposal type.
     */
    function proposalTypes(uint8 proposalTypeId) external view returns (ProposalType memory) {
        return _proposalTypes[proposalTypeId];
    }

    /**
     * @notice Get the scope that is assigned to a given proposal type.
     * @param proposalTypeId Id of the proposal type.
     * @param scopeKey The function selector + contract address that is the key for a scope.
     * @return Scope struct of the scope.
     */
    function assignedScopes(uint8 proposalTypeId, bytes24 scopeKey) external view returns (Scope[] memory) {
        return _assignedScopes[proposalTypeId][scopeKey];
    }

    /**
     * @notice Returns a boolean if a scope exists.
     * @param key A function selector and contract address that represent the type hash, i.e. 4byte(keccak256("foobar(uint,address)")) + bytes20(contractAddress).
     * @return boolean returns true if the scope is defined.
     */
    function scopeExists(bytes24 key) external view override returns (bool) {
        return _scopeExists[key];
    }

    /**
     * @notice Sets the scope for a given proposal type.
     * @param proposalTypeId Id of the proposal type.
     * @param key A function selector and contract address that represent the type hash, i.e. 4byte(keccak256("foobar(uint,address)")) + bytes20(contractAddress).
     * @param selector A 4 byte function selector.
     * @param parameters The list of byte represented values to be compared.
     * @param comparators List of enumuerated values represent which comparison to use when enforcing limit checks on parameters.
<<<<<<< HEAD
     * @param types List of enumuerated types that map onto each of the supplied parameters.
=======
>>>>>>> 012348a2
     * @param description String that's the describes the scope
     */
    function setScopeForProposalType(
        uint8 proposalTypeId,
        bytes24 key,
        bytes4 selector,
        bytes[] memory parameters,
        Comparators[] memory comparators,
<<<<<<< HEAD
        SupportedTypes[] memory types,
=======
>>>>>>> 012348a2
        string calldata description
    ) external override onlyAdminOrTimelock {
        if (!_proposalTypes[proposalTypeId].exists) revert InvalidProposalType();
        if (parameters.length != comparators.length) revert InvalidParameterConditions();
<<<<<<< HEAD
        if (_assignedScopes[proposalTypeId][key].exists) revert NoDuplicateTxTypes(); // Do not allow multiple scopes for a single transaction type

        Scope memory scope = Scope(key, selector, parameters, comparators, types, proposalTypeId, description, true);
        _assignedScopes[proposalTypeId][key] = scope;
        _scopeExists[key] = true;

        emit ScopeCreated(proposalTypeId, key, selector, description);
=======

        Scope memory scope = Scope(key, encodedLimit, parameters, comparators, proposalTypeId, description);

        _assignedScopes[proposalTypeId][key].push(scope);
        _scopeExists[key] = true;

        emit ScopeCreated(proposalTypeId, key, encodedLimit, description);
>>>>>>> 012348a2
    }

    /**
     * @notice Set the parameters for a proposal type. Only callable by the admin or timelock.
     * @param proposalTypeId Id of the proposal type
     * @param quorum Quorum percentage, scaled by `PERCENT_DIVISOR`
     * @param approvalThreshold Approval threshold percentage, scaled by `PERCENT_DIVISOR`
     * @param name Name of the proposal type
     * @param description Describes the proposal type
     * @param module Address of module that can only use this proposal type
     */
    function setProposalType(
        uint8 proposalTypeId,
        uint16 quorum,
        uint16 approvalThreshold,
        string calldata name,
        string calldata description,
        address module
    ) external override onlyAdminOrTimelock {
        _setProposalType(proposalTypeId, quorum, approvalThreshold, name, description, module);
    }

    function _setProposalType(
        uint8 proposalTypeId,
        uint16 quorum,
        uint16 approvalThreshold,
        string calldata name,
        string calldata description,
        address module
    ) internal {
        if (quorum > PERCENT_DIVISOR) revert InvalidQuorum();
        if (approvalThreshold > PERCENT_DIVISOR) revert InvalidApprovalThreshold();

        _proposalTypes[proposalTypeId] = ProposalType(quorum, approvalThreshold, name, description, module, true);
<<<<<<< HEAD
=======

>>>>>>> 012348a2
        emit ProposalTypeSet(proposalTypeId, quorum, approvalThreshold, name, description);
    }

    /**
     * @notice Adds an additional scope for a given proposal type.
     * @param proposalTypeId Id of the proposal type
     * @param scope An object that contains the scope for a transaction type hash
     */
    function addScopeForProposalType(uint8 proposalTypeId, Scope calldata scope)
        external
        override
        onlyAdminOrTimelock
    {
        if (!_proposalTypes[proposalTypeId].exists) revert InvalidProposalType();
        if (scope.parameters.length != scope.comparators.length) revert InvalidParameterConditions();
        bytes24 scopeKey = scope.key;

<<<<<<< HEAD
        _scopeExists[scope.key] = true;
        _assignedScopes[proposalTypeId][scope.key] = scope;

        emit ScopeCreated(proposalTypeId, scope.key, scope.selector, scope.description);
    }

    /**
     * @notice Retrives the function selector of a transaction for a given proposal type.
     * @param proposalTypeId Id of the proposal type
     * @param key A type signature of a function and contract address that has a limit specified in a scope
     */
    function getSelector(uint8 proposalTypeId, bytes24 key) public view returns (bytes4 selector) {
        if (!_proposalTypes[proposalTypeId].exists) revert InvalidProposalType();
        if (!_assignedScopes[proposalTypeId][key].exists) revert InvalidScope();
        Scope memory validScope = _assignedScopes[proposalTypeId][key];
        return validScope.selector;
=======
        _scopeExists[scopeKey] = true;
        _assignedScopes[proposalTypeId][scopeKey].push(scope);
        emit ScopeCreated(proposalTypeId, scopeKey, scope.encodedLimits, scope.description);
>>>>>>> 012348a2
    }

    /**
     * @notice Disables a scopes for all contract + function signatures.
<<<<<<< HEAD
     * @param proposalTypeId the proposal type ID that has the assigned scope.
     * @param scopeKey the contract and function signature representing the scope key
     */
    function disableScope(uint8 proposalTypeId, bytes24 scopeKey) external override onlyAdminOrTimelock {
        _assignedScopes[proposalTypeId][scopeKey].exists = false;
        emit ScopeDisabled(proposalTypeId, scopeKey);
=======
     * @param scopeKey the contract and function signature representing the scope key
     */
    function disableScope(bytes24 scopeKey) external override onlyAdminOrTimelock {
        _scopeExists[scopeKey] = false;
        emit ScopeDisabled(scopeKey);
>>>>>>> 012348a2
    }

    /**
     * @notice Validates that a proposed transaction conforms to the scope defined in a given proposal type. Note: This
     *   version only supports functions that have for each parameter 32-byte abi encodings, please see the ABI
     *   specification to see which types are not supported. The types that are supported are as follows:
     *      - Uint
     *      - Address
     *      - Bytes32
     * @param proposedTx The calldata of the proposed transaction
     * @param proposalTypeId Id of the proposal type
     * @param key A type signature of a function and contract address that has a limit specified in a scope
     */
    function validateProposedTx(bytes calldata proposedTx, uint8 proposalTypeId, bytes24 key) public view {
<<<<<<< HEAD
        Scope memory validScope = _assignedScopes[proposalTypeId][key];
        if (validScope.selector != bytes4(proposedTx[:4])) revert Invalid4ByteSelector();

        uint256 startIdx = 4;
        uint256 endIdx = startIdx;
        for (uint8 i = 0; i < validScope.parameters.length; i++) {
            endIdx = endIdx + validScope.parameters[i].length;
            Validator.determineValidation(
                proposedTx[startIdx:endIdx], validScope.parameters[i], validScope.types[i], validScope.comparators[i]
            );
            startIdx = endIdx;
=======
        Scope[] memory scopes = _assignedScopes[proposalTypeId][key];

        if (_scopeExists[key]) {
            for (uint8 i = 0; i < scopes.length; i++) {
                Scope memory validScope = scopes[i];
                bytes memory scopeLimit = validScope.encodedLimits;
                bytes4 selector = bytes4(scopeLimit);
                if (selector != bytes4(proposedTx[:4])) revert Invalid4ByteSelector();

                uint256 startIdx = 4;
                uint256 endIdx = startIdx;
                for (uint8 j = 0; j < validScope.parameters.length; j++) {
                    endIdx = endIdx + validScope.parameters[j].length;

                    bytes32 param = bytes32(proposedTx[startIdx:endIdx]);
                    if (validScope.comparators[j] == Comparators.EQUAL) {
                        bytes32 scopedParam = bytes32(validScope.parameters[j]);
                        if (scopedParam != param) revert InvalidParamNotEqual();
                    }

                    if (validScope.comparators[j] == Comparators.LESS_THAN) {
                        if (param >= bytes32(validScope.parameters[j])) {
                            revert InvalidParamRange();
                        }
                    }

                    if (validScope.comparators[j] == Comparators.GREATER_THAN) {
                        if (param <= bytes32(validScope.parameters[j])) {
                            revert InvalidParamRange();
                        }
                    }

                    startIdx = endIdx;
                }
            }
>>>>>>> 012348a2
        }
    }

    /**
     * @notice Validates the proposed transactions against the defined scopes based on the proposal type
     * proposal threshold can propose.
     * @param targets The list of target contract addresses.
     * @param calldatas The list of proposed transaction calldata.
     * @param proposalTypeId The type of the proposal.
     */
    function validateProposalData(address[] memory targets, bytes[] calldata calldatas, uint8 proposalTypeId)
<<<<<<< HEAD
        external
=======
        public
>>>>>>> 012348a2
        view
    {
        for (uint8 i = 0; i < calldatas.length; i++) {
            bytes24 scopeKey = _pack(targets[i], bytes4(calldatas[i]));

<<<<<<< HEAD
            if (_assignedScopes[proposalTypeId][scopeKey].exists) {
=======
            if (_assignedScopes[proposalTypeId][scopeKey].length != 0) {
>>>>>>> 012348a2
                validateProposedTx(calldatas[i], proposalTypeId, scopeKey);
            } else {
                if (_scopeExists[scopeKey]) {
                    revert InvalidProposedTxForType();
                }
            }
        }
    }

    /**
     * @notice Generates the scope key defined as the contract address combined with the function selector
     * @param contractAddress Address of the contract to be enforced by the scope
     * @param selector A byte4 function selector on the contract to be enforced by the scope
     */
    function _pack(address contractAddress, bytes4 selector) internal pure returns (bytes24 result) {
        bytes20 left = bytes20(contractAddress);
        assembly ("memory-safe") {
            left := and(left, shl(96, not(0)))
            selector := and(selector, shl(224, not(0)))
            result := or(left, shr(160, selector))
        }
    }
}<|MERGE_RESOLUTION|>--- conflicted
+++ resolved
@@ -14,14 +14,8 @@
                                  EVENTS
     //////////////////////////////////////////////////////////////*/
 
-<<<<<<< HEAD
     event ScopeCreated(uint8 indexed proposalTypeId, bytes24 indexed scopeKey, bytes4 selector, string description);
     event ScopeDisabled(uint8 indexed proposalTypeId, bytes24 indexed scopeKey);
-=======
-    event ScopeCreated(uint8 indexed proposalTypeId, bytes24 indexed scopeKey, bytes encodedLimit, string description);
-    event ScopeCreated(uint8 indexed proposalTypeId, bytes24 indexed scopeKey, bytes encodedLimit);
-    event ScopeDisabled(bytes24 indexed scopeKey);
->>>>>>> 012348a2
 
     /*//////////////////////////////////////////////////////////////
                            IMMUTABLE STORAGE
@@ -37,11 +31,7 @@
     //////////////////////////////////////////////////////////////*/
 
     mapping(uint8 proposalTypeId => ProposalType) internal _proposalTypes;
-<<<<<<< HEAD
-    mapping(uint8 proposalTypeId => mapping(bytes24 key => Scope)) internal _assignedScopes;
-=======
     mapping(uint8 proposalTypeId => mapping(bytes24 key => Scope[])) internal _assignedScopes;
->>>>>>> 012348a2
     mapping(bytes24 key => bool) internal _scopeExists;
 
     /*//////////////////////////////////////////////////////////////
@@ -115,10 +105,7 @@
      * @param selector A 4 byte function selector.
      * @param parameters The list of byte represented values to be compared.
      * @param comparators List of enumuerated values represent which comparison to use when enforcing limit checks on parameters.
-<<<<<<< HEAD
      * @param types List of enumuerated types that map onto each of the supplied parameters.
-=======
->>>>>>> 012348a2
      * @param description String that's the describes the scope
      */
     function setScopeForProposalType(
@@ -127,31 +114,17 @@
         bytes4 selector,
         bytes[] memory parameters,
         Comparators[] memory comparators,
-<<<<<<< HEAD
         SupportedTypes[] memory types,
-=======
->>>>>>> 012348a2
         string calldata description
     ) external override onlyAdminOrTimelock {
         if (!_proposalTypes[proposalTypeId].exists) revert InvalidProposalType();
         if (parameters.length != comparators.length) revert InvalidParameterConditions();
-<<<<<<< HEAD
-        if (_assignedScopes[proposalTypeId][key].exists) revert NoDuplicateTxTypes(); // Do not allow multiple scopes for a single transaction type
 
         Scope memory scope = Scope(key, selector, parameters, comparators, types, proposalTypeId, description, true);
-        _assignedScopes[proposalTypeId][key] = scope;
-        _scopeExists[key] = true;
-
-        emit ScopeCreated(proposalTypeId, key, selector, description);
-=======
-
-        Scope memory scope = Scope(key, encodedLimit, parameters, comparators, proposalTypeId, description);
-
         _assignedScopes[proposalTypeId][key].push(scope);
         _scopeExists[key] = true;
 
-        emit ScopeCreated(proposalTypeId, key, encodedLimit, description);
->>>>>>> 012348a2
+        emit ScopeCreated(proposalTypeId, key, selector, description);
     }
 
     /**
@@ -186,10 +159,7 @@
         if (approvalThreshold > PERCENT_DIVISOR) revert InvalidApprovalThreshold();
 
         _proposalTypes[proposalTypeId] = ProposalType(quorum, approvalThreshold, name, description, module, true);
-<<<<<<< HEAD
-=======
-
->>>>>>> 012348a2
+
         emit ProposalTypeSet(proposalTypeId, quorum, approvalThreshold, name, description);
     }
 
@@ -206,10 +176,9 @@
         if (!_proposalTypes[proposalTypeId].exists) revert InvalidProposalType();
         if (scope.parameters.length != scope.comparators.length) revert InvalidParameterConditions();
         bytes24 scopeKey = scope.key;
-
-<<<<<<< HEAD
+        
         _scopeExists[scope.key] = true;
-        _assignedScopes[proposalTypeId][scope.key] = scope;
+        _assignedScopes[proposalTypeId][scope.key].push(scope);
 
         emit ScopeCreated(proposalTypeId, scope.key, scope.selector, scope.description);
     }
@@ -224,29 +193,16 @@
         if (!_assignedScopes[proposalTypeId][key].exists) revert InvalidScope();
         Scope memory validScope = _assignedScopes[proposalTypeId][key];
         return validScope.selector;
-=======
-        _scopeExists[scopeKey] = true;
-        _assignedScopes[proposalTypeId][scopeKey].push(scope);
-        emit ScopeCreated(proposalTypeId, scopeKey, scope.encodedLimits, scope.description);
->>>>>>> 012348a2
     }
 
     /**
      * @notice Disables a scopes for all contract + function signatures.
-<<<<<<< HEAD
      * @param proposalTypeId the proposal type ID that has the assigned scope.
      * @param scopeKey the contract and function signature representing the scope key
      */
     function disableScope(uint8 proposalTypeId, bytes24 scopeKey) external override onlyAdminOrTimelock {
         _assignedScopes[proposalTypeId][scopeKey].exists = false;
         emit ScopeDisabled(proposalTypeId, scopeKey);
-=======
-     * @param scopeKey the contract and function signature representing the scope key
-     */
-    function disableScope(bytes24 scopeKey) external override onlyAdminOrTimelock {
-        _scopeExists[scopeKey] = false;
-        emit ScopeDisabled(scopeKey);
->>>>>>> 012348a2
     }
 
     /**
@@ -260,20 +216,7 @@
      * @param proposalTypeId Id of the proposal type
      * @param key A type signature of a function and contract address that has a limit specified in a scope
      */
-    function validateProposedTx(bytes calldata proposedTx, uint8 proposalTypeId, bytes24 key) public view {
-<<<<<<< HEAD
-        Scope memory validScope = _assignedScopes[proposalTypeId][key];
-        if (validScope.selector != bytes4(proposedTx[:4])) revert Invalid4ByteSelector();
-
-        uint256 startIdx = 4;
-        uint256 endIdx = startIdx;
-        for (uint8 i = 0; i < validScope.parameters.length; i++) {
-            endIdx = endIdx + validScope.parameters[i].length;
-            Validator.determineValidation(
-                proposedTx[startIdx:endIdx], validScope.parameters[i], validScope.types[i], validScope.comparators[i]
-            );
-            startIdx = endIdx;
-=======
+     function validateProposedTx(bytes calldata proposedTx, uint8 proposalTypeId, bytes24 key) public view {
         Scope[] memory scopes = _assignedScopes[proposalTypeId][key];
 
         if (_scopeExists[key]) {
@@ -288,28 +231,16 @@
                 for (uint8 j = 0; j < validScope.parameters.length; j++) {
                     endIdx = endIdx + validScope.parameters[j].length;
 
-                    bytes32 param = bytes32(proposedTx[startIdx:endIdx]);
-                    if (validScope.comparators[j] == Comparators.EQUAL) {
-                        bytes32 scopedParam = bytes32(validScope.parameters[j]);
-                        if (scopedParam != param) revert InvalidParamNotEqual();
-                    }
-
-                    if (validScope.comparators[j] == Comparators.LESS_THAN) {
-                        if (param >= bytes32(validScope.parameters[j])) {
-                            revert InvalidParamRange();
-                        }
-                    }
-
-                    if (validScope.comparators[j] == Comparators.GREATER_THAN) {
-                        if (param <= bytes32(validScope.parameters[j])) {
-                            revert InvalidParamRange();
-                        }
-                    }
+                    Validator.determineValidation(
+                        proposedTx[startIdx:endIdx],
+                        validScope.parameters[j],
+                        validScope.types[j],
+                        validScope.comparators[j]
+                    );
 
                     startIdx = endIdx;
                 }
             }
->>>>>>> 012348a2
         }
     }
 
@@ -321,21 +252,12 @@
      * @param proposalTypeId The type of the proposal.
      */
     function validateProposalData(address[] memory targets, bytes[] calldata calldatas, uint8 proposalTypeId)
-<<<<<<< HEAD
         external
-=======
-        public
->>>>>>> 012348a2
         view
     {
         for (uint8 i = 0; i < calldatas.length; i++) {
             bytes24 scopeKey = _pack(targets[i], bytes4(calldatas[i]));
-
-<<<<<<< HEAD
-            if (_assignedScopes[proposalTypeId][scopeKey].exists) {
-=======
             if (_assignedScopes[proposalTypeId][scopeKey].length != 0) {
->>>>>>> 012348a2
                 validateProposedTx(calldatas[i], proposalTypeId, scopeKey);
             } else {
                 if (_scopeExists[scopeKey]) {
