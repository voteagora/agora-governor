--- conflicted
+++ resolved
@@ -97,11 +97,8 @@
         bytes4 selector,
         bytes[] memory parameters,
         Comparators[] memory comparators,
-<<<<<<< HEAD
         SupportedTypes[] memory types
-=======
         string memory description
->>>>>>> 3bcc1994
     ) external;
 
     function getSelector(uint8 proposalTypeId, bytes24 key) external returns (bytes4);
