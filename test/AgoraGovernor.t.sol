// SPDX-License-Identifier: MIT
pragma solidity ^0.8.19;

import {Test, console2} from "forge-std/Test.sol";
import {TransparentUpgradeableProxy} from "@openzeppelin/contracts-v4/proxy/transparent/TransparentUpgradeableProxy.sol";
import {IVotesUpgradeable} from "@openzeppelin/contracts-upgradeable-v4/governance/utils/IVotesUpgradeable.sol";
import {IGovernorUpgradeable} from "@openzeppelin/contracts-upgradeable-v4/governance/IGovernorUpgradeable.sol";
import {ERC1967Proxy} from "@openzeppelin/contracts-v4/proxy/ERC1967/ERC1967Proxy.sol";
import {Timelock, TimelockControllerUpgradeable} from "test/mocks/TimelockMock.sol";
import {L2GovToken} from "ERC20VotesPartialDelegationUpgradeable/L2GovToken.sol";
import {VotingModule} from "src/modules/VotingModule.sol";
import {ProposalTypesConfigurator, IProposalTypesConfigurator} from "src/ProposalTypesConfigurator.sol";
import {
    ApprovalVotingModule,
    ProposalOption,
    ProposalSettings,
    PassingCriteria
} from "src/modules/ApprovalVotingModule.sol";
import {OptimisticModule, ProposalSettings as OptimisticProposalSettings} from "src/modules/OptimisticModule.sol";
import {AgoraGovernorMock, AgoraGovernor} from "test/mocks/AgoraGovernorMock.sol";
import {ApprovalVotingModuleMock} from "test/mocks/ApprovalVotingModuleMock.sol";
import {VoteType} from "test/ApprovalVotingModule.t.sol";
import {ExecutionTargetFake} from "test/fakes/ExecutionTargetFake.sol";
import {IVotingToken} from "src/interfaces/IVotingToken.sol";

enum ProposalState {
    Pending,
    Active,
    Canceled,
    Defeated,
    Succeeded,
    Queued,
    Expired,
    Executed
}

contract AgoraGovernorTest is Test {
    /*//////////////////////////////////////////////////////////////
                                 EVENTS
    //////////////////////////////////////////////////////////////*/

    event ProposalCreated(
        uint256 indexed proposalId,
        address indexed proposer,
        address[] targets,
        uint256[] values,
        string[] signatures,
        bytes[] calldatas,
        uint256 startBlock,
        uint256 endBlock,
        string description,
        uint8 proposalType
    );
    event ProposalCreated(
        uint256 indexed proposalId,
        address indexed proposer,
        address indexed votingModule,
        bytes proposalData,
        uint256 startBlock,
        uint256 endBlock,
        string description,
        uint8 proposalType
    );

    event ProposalCreated(
        uint256 proposalId,
        address proposer,
        address votingModule,
        bytes proposalData,
        uint256 startBlock,
        uint256 endBlock,
        string description
    );

    event VoteCastWithParams(
        address indexed voter, uint256 proposalId, uint8 support, uint256 weight, string reason, bytes params
    );

    event ProposalCanceled(uint256 proposalId);
    event ProposalExecuted(uint256 proposalId);
    event ProposalTypeUpdated(uint256 indexed proposalId, uint8 proposalType);
    event AdminSet(address indexed oldAdmin, address indexed newAdmin);
    event ManagerSet(address indexed oldManager, address indexed newManager);

    /*//////////////////////////////////////////////////////////////
                                 ERRORS
    //////////////////////////////////////////////////////////////*/

    error InvalidProposalType(uint8 proposalType);
    error InvalidProposalId();
    error InvalidProposedTxForType();
    error InvalidProposalLength();
    error InvalidEmptyProposal();
    error InvalidVotesBelowThreshold();
    error InvalidProposalExists();
    error NotAdminOrTimelock();

    /*//////////////////////////////////////////////////////////////
                                STORAGE
    //////////////////////////////////////////////////////////////*/

    address deployer = makeAddr("deployer");
    ProposalTypesConfigurator public proposalTypesConfigurator;
    Timelock public timelock;
    ExecutionTargetFake public targetFake;
    address internal admin = makeAddr("admin");
    address internal proxyAdmin = makeAddr("proxyAdmin");
    address internal manager = makeAddr("manager");
    address internal minter = makeAddr("minter");
    string description = "a nice description";
    // helper to keep track of proposal types
    uint256 proposalTypesIndex = 1;
    uint256 timelockDelay;

    L2GovToken internal govToken;
    address public implementation;
    address internal governorProxy;
    AgoraGovernorMock public governor;
    ApprovalVotingModuleMock internal module;
    OptimisticModule internal optimisticModule;

    /*//////////////////////////////////////////////////////////////
                                 SETUP
    //////////////////////////////////////////////////////////////*/

    function setUp() public virtual {
        vm.startPrank(deployer);

        // Deploy token
        govToken = L2GovToken(
            address(
                new ERC1967Proxy(
                    address(new L2GovToken()), abi.encodeCall(govToken.initialize, (admin, "L2 Gov Token", "gL2"))
                )
            )
        );

        // Deploy Proposal Types Configurator
        proposalTypesConfigurator = new ProposalTypesConfigurator();

        // Deploy timelock
        timelock = Timelock(payable(new TransparentUpgradeableProxy(address(new Timelock()), proxyAdmin, "")));

        // Deploy governor impl
        implementation = address(new AgoraGovernorMock());

        // Deploy governor proxy
        governorProxy = address(
            new TransparentUpgradeableProxy(
                implementation,
                proxyAdmin,
                abi.encodeCall(
                    AgoraGovernor.initialize,
                    (
                        IVotingToken(address(govToken)),
                        AgoraGovernor.SupplyType.Total,
                        admin,
                        manager,
                        timelock,
                        IProposalTypesConfigurator(proposalTypesConfigurator),
                        new IProposalTypesConfigurator.ProposalType[](0)
                    )
                )
            )
        );
        governor = AgoraGovernorMock(payable(governorProxy));

        // Initialize timelock
        timelockDelay = 2 days;
        timelock.initialize(timelockDelay, governorProxy, admin);
        vm.stopPrank();

        // Deploy modules
        module = new ApprovalVotingModuleMock(address(governor));
        optimisticModule = new OptimisticModule(address(governor));

        // do admin stuff
        vm.startPrank(admin);
        govToken.grantRole(govToken.MINTER_ROLE(), minter);
        governor.setModuleApproval(address(module), true);
        governor.setModuleApproval(address(optimisticModule), true);
        proposalTypesConfigurator.setProposalType(0, 3_000, 5_000, "Default", "Lorem Ipsum", address(0));
        proposalTypesConfigurator.setProposalType(1, 5_000, 7_000, "Alt", "Lorem Ipsum", address(module));
        proposalTypesConfigurator.setProposalType(2, 0, 0, "Optimistic", "Lorem Ipsum", address(optimisticModule));
        vm.stopPrank();
        targetFake = new ExecutionTargetFake();
    }

    /**
     * @notice Generates the scope key defined as the contract address combined with the function selector
     * @param contractAddress Address of the contract to be enforced by the scope
     * @param selector A byte4 function selector on the contract to be enforced by the scope
     */
    function _pack(address contractAddress, bytes4 selector) internal pure returns (bytes24 result) {
        bytes20 left = bytes20(contractAddress);
        assembly ("memory-safe") {
            left := and(left, shl(96, not(0)))
            selector := and(selector, shl(224, not(0)))
            result := or(left, shr(160, selector))
        }
    }

    function _formatProposalData(uint256 _proposalTargetCalldata) public virtual returns (bytes memory proposalData) {
        address receiver1 = makeAddr("receiver1");
        address receiver2 = makeAddr("receiver2");

        address[] memory targets1 = new address[](1);
        uint256[] memory values1 = new uint256[](1);
        bytes[] memory calldatas1 = new bytes[](1);
        // Call executeCallback and send 0.01 ether to receiver1
        vm.deal(address(timelock), 0.01 ether);
        targets1[0] = receiver1;
        values1[0] = 0.01 ether;
        calldatas1[0] = abi.encodeWithSelector(this.executeCallback.selector);

        address[] memory targets2 = new address[](2);
        uint256[] memory values2 = new uint256[](2);
        bytes[] memory calldatas2 = new bytes[](2);
        // Send 0.01 ether to receiver2
        targets2[0] = receiver2;
        values2[0] = 0.01 ether;
        // Call SetNumber on ExecutionTargetFake
        targets2[1] = address(targetFake);
        calldatas2[1] = abi.encodeWithSelector(ExecutionTargetFake.setNumber.selector, _proposalTargetCalldata);

        ProposalOption[] memory options = new ProposalOption[](2);
        options[0] = ProposalOption(0, targets1, values1, calldatas1, "option 1");
        options[1] = ProposalOption(0, targets2, values2, calldatas2, "option 2");
        ProposalSettings memory settings = ProposalSettings({
            maxApprovals: 1,
            criteria: uint8(PassingCriteria.TopChoices),
            criteriaValue: 1,
            budgetToken: address(0),
            budgetAmount: 1 ether
        });

        return abi.encode(options, settings);
    }

    function executeCallback() public payable virtual {}

    function _assumeZeroBalance(address _actor) public view {
        vm.assume(_actor != address(module));
    }

    function _mintAndDelegate(address _actor, uint256 _amount) internal {
        vm.assume(_actor != address(0));
        vm.assume(_actor != proxyAdmin);
        vm.prank(minter);
        govToken.mint(_actor, _amount);
        vm.prank(_actor);
        govToken.delegate(_actor);
    }

    function _adminOrTimelock(uint256 _actorSeed) internal returns (address) {
        if (_actorSeed % 2 == 1) return admin;
        else return governor.timelock();
    }

    function _createValidProposal() internal returns (uint256) {
        address[] memory targets = new address[](1);
        targets[0] = address(targetFake);
        uint256[] memory values = new uint256[](1);
        bytes[] memory calldatas = new bytes[](1);

        vm.startPrank(admin);
        governor.setVotingDelay(0);
        governor.setVotingPeriod(14);
        vm.stopPrank();
        // ProposalThreshold is not set, so it defaults to 0.
        uint256 proposalId = governor.propose(targets, values, calldatas, "Test");
        return proposalId;
    }
}

contract Initialize is AgoraGovernorTest {
    function testFuzz_InitializesState(address _token, address _admin, address _manager, address _timelock)
        public
        virtual
    {
        ProposalTypesConfigurator _proposalTypesConfigurator = new ProposalTypesConfigurator();
        IProposalTypesConfigurator.ProposalType[] memory _proposalTypes =
            new IProposalTypesConfigurator.ProposalType[](4);
<<<<<<< HEAD
        _proposalTypes[0] =
            IProposalTypesConfigurator.ProposalType(1_500, 9_000, "Default", "Lorem Ipsum", address(0), scopes, true);
        _proposalTypes[1] =
            IProposalTypesConfigurator.ProposalType(3_500, 7_000, "Alt", "Lorem Ipsum", address(0), scopes, true);
        _proposalTypes[2] =
            IProposalTypesConfigurator.ProposalType(7_500, 3_100, "Whatever", "Lorem Ipsum", address(0), scopes, true);
        _proposalTypes[3] = IProposalTypesConfigurator.ProposalType(
            0, 0, "Optimistic", "Lorem Ipsum", address(optimisticModule), scopes, true
        );
=======
        _proposalTypes[0] = IProposalTypesConfigurator.ProposalType(1_500, 9_000, "Default", "Lorem Ipsum", address(0));
        _proposalTypes[1] = IProposalTypesConfigurator.ProposalType(3_500, 7_000, "Alt", "Lorem Ipsum", address(0));
        _proposalTypes[2] = IProposalTypesConfigurator.ProposalType(7_500, 3_100, "Whatever", "Lorem Ipsum", address(0));
        _proposalTypes[3] =
            IProposalTypesConfigurator.ProposalType(0, 0, "Optimistic", "Lorem Ipsum", address(optimisticModule));
>>>>>>> 38057a9f
        AgoraGovernor _governor = AgoraGovernor(
            payable(
                new TransparentUpgradeableProxy(
                    implementation,
                    proxyAdmin,
                    abi.encodeCall(
                        AgoraGovernor.initialize,
                        (
                            IVotingToken(_token),
                            AgoraGovernor.SupplyType.Total,
                            _admin,
                            _manager,
                            TimelockControllerUpgradeable(payable(_timelock)),
                            IProposalTypesConfigurator(_proposalTypesConfigurator),
                            _proposalTypes
                        )
                    )
                )
            )
        );
        assertEq(address(_governor.token()), _token);
        assertEq(_governor.admin(), _admin);
        assertEq(_governor.manager(), _manager);
        assertEq(_governor.timelock(), address(_timelock));
        assertEq(_proposalTypesConfigurator.proposalTypes(0), _proposalTypes[0]);
        assertEq(_proposalTypesConfigurator.proposalTypes(1), _proposalTypes[1]);
        assertEq(_proposalTypesConfigurator.proposalTypes(2), _proposalTypes[2]);
        assertEq(_proposalTypesConfigurator.proposalTypes(3), _proposalTypes[3]);
    }

    function assertEq(
        IProposalTypesConfigurator.ProposalType memory a,
        IProposalTypesConfigurator.ProposalType memory b
    ) internal view {
        assertEq(a.quorum, b.quorum);
        assertEq(a.approvalThreshold, b.approvalThreshold);
        assertEq(a.name, b.name);
    }
}

contract Propose is AgoraGovernorTest {
    function testFuzz_CreatesProposalWhenThresholdIsMet(
        address _actor,
        uint256 _proposalThreshold,
        uint256 _actorBalance
    ) public virtual {
        vm.assume(_actor != manager && _actor != address(0) && _actor != proxyAdmin);
        _proposalThreshold = bound(_proposalThreshold, 0, type(uint208).max);
        _actorBalance = bound(_actorBalance, _proposalThreshold, type(uint208).max);
        address[] memory targets = new address[](1);
        targets[0] = address(this);
        uint256[] memory values = new uint256[](1);
        bytes[] memory calldatas = new bytes[](1);
        calldatas[0] = abi.encodeWithSelector(this.executeCallback.selector);

        vm.prank(admin);
        governor.setProposalThreshold(_proposalThreshold);

        // Give actor enough tokens to meet proposal threshold.
        vm.prank(minter);
        govToken.mint(_actor, _actorBalance);
        vm.startPrank(_actor);
        govToken.delegate(_actor);
        vm.roll(vm.getBlockNumber() + 1);

        uint256 proposalId;
        proposalId = governor.propose(targets, values, calldatas, "Test", 0);
        vm.stopPrank();
        assertGt(governor.proposalSnapshot(proposalId), 0);
    }

    function testFuzz_CreatesProposalAsManager(uint256 _proposalThreshold) public virtual {
        _proposalThreshold = bound(_proposalThreshold, 0, type(uint208).max);
        address[] memory targets = new address[](1);
        targets[0] = address(this);
        uint256[] memory values = new uint256[](1);
        bytes[] memory calldatas = new bytes[](1);
        calldatas[0] = abi.encodeWithSelector(this.executeCallback.selector);

        vm.prank(admin);
        governor.setProposalThreshold(_proposalThreshold);

        uint256 proposalId;
        vm.prank(manager);
        proposalId = governor.propose(targets, values, calldatas, "Test", 0);
        assertGt(governor.proposalSnapshot(proposalId), 0);
    }

    function testRevert_WithType_InvalidProposalType() public virtual {
        address[] memory targets = new address[](1);
        targets[0] = address(this);
        uint256[] memory values = new uint256[](1);
        bytes[] memory calldatas = new bytes[](1);
        calldatas[0] = abi.encodeWithSelector(this.executeCallback.selector);
        uint8 invalidPropType = 3;

        vm.prank(manager);
        vm.expectRevert(abi.encodeWithSelector(InvalidProposalType.selector, invalidPropType));
        governor.propose(targets, values, calldatas, "Test", invalidPropType);
    }

    function testFuzz_RevertIf_ThresholdNotMet(
        address _actor,
        uint256 _proposalThreshold,
        uint256 _actorBalance,
        uint8 _proposalType
    ) public virtual {
        vm.assume(_actor != manager && _actor != address(0) && _actor != proxyAdmin);
        _assumeZeroBalance(_actor);
        _proposalThreshold = bound(_proposalThreshold, 1, type(uint208).max);
        _actorBalance = bound(_actorBalance, 0, _proposalThreshold - 1);
        _proposalType = uint8(bound(_proposalType, 0, proposalTypesIndex));
        address[] memory targets = new address[](1);
        targets[0] = address(this);
        uint256[] memory values = new uint256[](1);
        bytes[] memory calldatas = new bytes[](1);
        calldatas[0] = abi.encodeWithSelector(this.executeCallback.selector);

        vm.prank(admin);
        governor.setProposalThreshold(_proposalThreshold);

        // Give actor some tokens, but not enough to meet proposal threshold
        vm.prank(minter);
        govToken.mint(_actor, _actorBalance);
        vm.startPrank(_actor);
        govToken.delegate(_actor);
        vm.roll(vm.getBlockNumber() + 1);
        vm.expectRevert(InvalidVotesBelowThreshold.selector);
        if (_proposalType > 0) {
            governor.propose(targets, values, calldatas, "Test");
        } else {
            governor.propose(targets, values, calldatas, "Test", _proposalType);
        }
    }

    function testRevert_proposalAlreadyCreated() public virtual {
        address[] memory targets = new address[](1);
        targets[0] = address(this);
        uint256[] memory values = new uint256[](1);
        bytes[] memory calldatas = new bytes[](1);
        calldatas[0] = abi.encodeWithSelector(this.executeCallback.selector);

        vm.startPrank(manager);
        governor.propose(targets, values, calldatas, "Test", 0);

        vm.expectRevert(InvalidProposalExists.selector);
        governor.propose(targets, values, calldatas, "Test", 0);
        vm.stopPrank();
    }
}

contract ProposeWithModule is AgoraGovernorTest {
    function testFuzz_CreatesProposalWhenProposalThresholdMet(
        address _actor,
        uint256 _proposalThreshold,
        uint256 _actorBalance
    ) public virtual {
        vm.assume(_actor != manager && _actor != address(0) && _actor != proxyAdmin);
        _proposalThreshold = bound(_proposalThreshold, 0, type(uint208).max);
        _actorBalance = bound(_actorBalance, _proposalThreshold, type(uint208).max);
        uint8 _proposalType = 1;

        vm.prank(admin);
        governor.setProposalThreshold(_proposalThreshold);

        // Give actor enough tokens to meet proposal threshold.
        vm.prank(minter);
        govToken.mint(_actor, _actorBalance);
        vm.startPrank(_actor);
        govToken.delegate(_actor);
        vm.roll(vm.getBlockNumber() + 1);

        uint256 snapshot = block.number + governor.votingDelay();
        uint256 deadline = snapshot + governor.votingPeriod();
        bytes memory proposalData = _formatProposalData(0);
        uint256 proposalId =
            governor.hashProposalWithModule(address(module), proposalData, keccak256(bytes(description)));

        vm.expectEmit();
        emit ProposalCreated(
            proposalId, _actor, address(module), proposalData, snapshot, deadline, description, _proposalType
        );
        if (_proposalType > 0) {
            governor.proposeWithModule(VotingModule(module), proposalData, description, _proposalType);
        } else {
            governor.proposeWithModule(VotingModule(module), proposalData, description);
        }
        vm.stopPrank();

        assertEq(governor.proposals(proposalId).proposalType, _proposalType);
        assertEq(governor.proposalSnapshot(proposalId), snapshot);
        assertEq(governor.proposalDeadline(proposalId), deadline);
        assertEq(uint8(governor.state(proposalId)), uint8(IGovernorUpgradeable.ProposalState.Pending));
    }

    function testFuzz_CreatesProposalWhenManager(uint256 _proposalThreshold) public virtual {
        _proposalThreshold = bound(_proposalThreshold, 0, type(uint208).max);
        vm.prank(admin);
        governor.setProposalThreshold(_proposalThreshold);
        uint8 _proposalType = 1;
        vm.startPrank(manager);

        uint256 snapshot = block.number + governor.votingDelay();
        uint256 deadline = snapshot + governor.votingPeriod();
        bytes memory proposalData = _formatProposalData(0);
        uint256 proposalId =
            governor.hashProposalWithModule(address(module), proposalData, keccak256(bytes(description)));

        vm.expectEmit();
        emit ProposalCreated(
            proposalId, manager, address(module), proposalData, snapshot, deadline, description, _proposalType
        );
        if (_proposalType > 0) {
            governor.proposeWithModule(VotingModule(module), proposalData, description, _proposalType);
        } else {
            governor.proposeWithModule(VotingModule(module), proposalData, description, 1);
        }
        vm.stopPrank();

        assertEq(governor.proposals(proposalId).proposalType, _proposalType);
        assertEq(governor.proposalSnapshot(proposalId), snapshot);
        assertEq(governor.proposalDeadline(proposalId), deadline);
        assertEq(uint8(governor.state(proposalId)), uint8(IGovernorUpgradeable.ProposalState.Pending));
    }

    function test_RevertIf_InvalidProposalType() public virtual {
        bytes memory proposalData = _formatProposalData(0);
        uint8 invalidPropType = 3;

        vm.prank(manager);
        vm.expectRevert(abi.encodeWithSelector(InvalidProposalType.selector, invalidPropType));
        governor.proposeWithModule(VotingModule(module), proposalData, description, invalidPropType);
    }

    function test_ProposalTypeModuleAddress() public virtual {
        bytes memory proposalData = _formatProposalData(2);

        vm.startPrank(manager);
        vm.expectRevert(abi.encodeWithSelector(InvalidProposalType.selector, 2));
        governor.proposeWithModule(VotingModule(module), proposalData, description, 2);

        address[] memory targets = new address[](1);
        uint256[] memory values = new uint256[](1);
        bytes[] memory calldatas = new bytes[](1);
        vm.expectRevert(abi.encodeWithSelector(InvalidProposalType.selector, 2));
        governor.propose(targets, values, calldatas, "", 2);

        governor.proposeWithModule(VotingModule(optimisticModule), proposalData, description, 2);
        vm.stopPrank();
    }

    function testFuzz_RevertIf_ThresholdNotMet(
        address _actor,
        uint256 _proposalThreshold,
        uint256 _actorBalance,
        uint8 _proposalType
    ) public virtual {
        vm.assume(_actor != manager && _actor != address(0) && _actor != proxyAdmin);
        _assumeZeroBalance(_actor);
        _proposalThreshold = bound(_proposalThreshold, 1, type(uint208).max);
        _actorBalance = bound(_actorBalance, 0, _proposalThreshold - 1);
        _proposalType = uint8(bound(_proposalType, 0, proposalTypesIndex));
        bytes memory proposalData = _formatProposalData(0);

        vm.prank(admin);
        governor.setProposalThreshold(_proposalThreshold);

        // Give actor some tokens, but not enough to meet proposal threshold
        vm.prank(minter);
        govToken.mint(_actor, _actorBalance);
        vm.startPrank(_actor);
        govToken.delegate(_actor);
        vm.roll(vm.getBlockNumber() + 1);
        vm.expectRevert(InvalidVotesBelowThreshold.selector);
        if (_proposalType > 0) {
            governor.proposeWithModule(VotingModule(module), proposalData, "", _proposalType);
        } else {
            governor.proposeWithModule(VotingModule(module), proposalData, "");
        }
    }

    function test_RevertIf_ProposalAlreadyCreated() public virtual {
        bytes memory proposalData = _formatProposalData(0);

        vm.startPrank(manager);
        governor.proposeWithModule(VotingModule(module), proposalData, description, 1);

        vm.expectRevert(InvalidProposalExists.selector);
        governor.proposeWithModule(VotingModule(module), proposalData, description, 1);
        vm.stopPrank();
    }

    function test_RevertIf_ModuleNotApproved() public virtual {
        bytes memory proposalData = _formatProposalData(0);
        address module_ = makeAddr("module");

        vm.prank(manager);
        vm.expectRevert("Governor: module not approved");
        governor.proposeWithModule(VotingModule(module_), proposalData, description);
    }
}

contract ProposeWithOptimisticModule is AgoraGovernorTest {
    function testFuzz_CreatesAProposalSuccessfully(address _actor) public {
        vm.assume(_actor != proxyAdmin);
        bytes memory proposalData = abi.encode(OptimisticProposalSettings(1200, false));
        uint256 snapshot = block.number + governor.votingDelay();
        uint256 deadline = snapshot + governor.votingPeriod();
        uint256 proposalId =
            governor.hashProposalWithModule(address(optimisticModule), proposalData, keccak256(bytes(description)));

        vm.expectEmit();
        emit ProposalCreated(
            proposalId, _actor, address(optimisticModule), proposalData, snapshot, deadline, description, 2
        );
        vm.prank(_actor);
        governor.proposeWithModule(optimisticModule, proposalData, description, 2);

        assertEq(governor.proposals(proposalId).proposalType, 2);
        assertEq(governor.proposalSnapshot(proposalId), snapshot);
        assertEq(governor.proposalDeadline(proposalId), deadline);
        assertEq(uint8(governor.state(proposalId)), uint8(IGovernorUpgradeable.ProposalState.Pending));
    }

    function testFuzz_ProposalSucceedsWithoutAbsoluteVotes(address _actor, uint256 _elapsedAfterQueuing) public {
        vm.assume(_actor != proxyAdmin);
        _elapsedAfterQueuing = bound(_elapsedAfterQueuing, 1, type(uint16).max);

        bytes memory proposalData = abi.encode(OptimisticProposalSettings(1200, false));
        uint256 snapshot = block.number + governor.votingDelay();
        uint256 deadline = snapshot + governor.votingPeriod();
        uint256 proposalId =
            governor.hashProposalWithModule(address(optimisticModule), proposalData, keccak256(bytes(description)));

        vm.expectEmit();
        emit ProposalCreated(
            proposalId, _actor, address(optimisticModule), proposalData, snapshot, deadline, description, 2
        );
        vm.prank(_actor);
        governor.proposeWithModule(optimisticModule, proposalData, description, 2);

        vm.roll(deadline + _elapsedAfterQueuing);
        assertEq(uint8(governor.state(proposalId)), uint8(IGovernorUpgradeable.ProposalState.Succeeded));
    }

    function testFuzz_ProposalSucceedsWithSomeAbsoluteVotes(
        address _actor,
        address _actorFor,
        address _actorAgainst,
        uint256 _elapsedAfterQueuing,
        uint256 _againstThreshold,
        uint256 _forAmount,
        uint256 _againstAmount
    ) public {
        vm.assume(_actor != proxyAdmin && _actorFor != proxyAdmin && _actorAgainst != proxyAdmin);
        vm.assume(_actorFor != address(0) && _actorAgainst != address(0));
        vm.assume(_actorFor != _actorAgainst);
        _againstThreshold = bound(_againstThreshold, 1, type(uint208).max);
        _forAmount = bound(_forAmount, 0, type(uint208).max - _againstThreshold);
        _againstAmount = bound(_againstAmount, 0, _againstThreshold - 1);
        _elapsedAfterQueuing = bound(_elapsedAfterQueuing, 1, type(uint16).max);

        vm.startPrank(minter);
        govToken.mint(_actorFor, _forAmount);
        govToken.mint(_actorAgainst, _againstAmount);
        vm.stopPrank();

        vm.prank(_actorFor);
        govToken.delegate(_actorFor);
        vm.prank(_actorAgainst);
        govToken.delegate(_actorAgainst);

        bytes memory proposalData = abi.encode(OptimisticProposalSettings(uint248(_againstThreshold), false));
        uint256 snapshot = block.number + governor.votingDelay();
        uint256 deadline = snapshot + governor.votingPeriod();
        uint256 proposalId =
            governor.hashProposalWithModule(address(optimisticModule), proposalData, keccak256(bytes(description)));

        vm.expectEmit();
        emit ProposalCreated(
            proposalId, _actor, address(optimisticModule), proposalData, snapshot, deadline, description, 2
        );
        vm.prank(_actor);
        governor.proposeWithModule(optimisticModule, proposalData, description, 2);
        vm.roll(block.number + snapshot);

        vm.prank(_actorFor);
        governor.castVote(proposalId, 1);
        vm.prank(_actorAgainst);
        governor.castVote(proposalId, 0);

        vm.roll(deadline + _elapsedAfterQueuing);

        assertEq(uint8(governor.state(proposalId)), uint8(IGovernorUpgradeable.ProposalState.Succeeded));
    }

    function testFuzz_ProposalFailsWithSomeAbsoluteVotes(
        address _actor,
        address _actorFor,
        address _actorAgainst,
        uint256 _elapsedAfterQueuing,
        uint256 _againstThreshold,
        uint256 _totalMintAmount,
        uint256 _forAmount,
        uint256 _againstAmount
    ) public {
        vm.assume(_actor != proxyAdmin && _actorFor != proxyAdmin && _actorAgainst != proxyAdmin);
        vm.assume(_actorFor != address(0) && _actorAgainst != address(0));
        vm.assume(_actorFor != _actorAgainst);
        _totalMintAmount = bound(_totalMintAmount, 1, type(uint208).max);
        _againstThreshold = bound(_againstThreshold, 1, _totalMintAmount);
        _againstAmount = bound(_againstAmount, _againstThreshold, _totalMintAmount);
        _forAmount = bound(_forAmount, 0, _totalMintAmount - _againstAmount);
        _elapsedAfterQueuing = bound(_elapsedAfterQueuing, 1, type(uint16).max);

        // Mint
        vm.startPrank(minter);
        govToken.mint(_actorFor, _forAmount);
        govToken.mint(_actorAgainst, _againstAmount);
        vm.stopPrank();
        // Delegate
        vm.prank(_actorFor);
        govToken.delegate(_actorFor);
        vm.prank(_actorAgainst);
        govToken.delegate(_actorAgainst);

        bytes memory proposalData = abi.encode(OptimisticProposalSettings(uint248(_againstThreshold), false));
        uint256 snapshot = block.number + governor.votingDelay();
        uint256 deadline = snapshot + governor.votingPeriod();

        vm.prank(_actor);
        uint256 proposalId = governor.proposeWithModule(optimisticModule, proposalData, description, 2);
        vm.roll(snapshot + 1);

        // Vote
        vm.prank(_actorFor);
        governor.castVote(proposalId, uint8(VoteType.For));
        vm.prank(_actorAgainst);
        governor.castVote(proposalId, uint8(VoteType.Against));

        vm.roll(deadline + _elapsedAfterQueuing);
        assertEq(uint8(governor.state(proposalId)), uint8(IGovernorUpgradeable.ProposalState.Defeated));
    }

    function testFuzz_ProposalSucceedsWithoutRelativeVotes(
        address _actor,
        uint256 _elapsedAfterQueuing,
        uint256 _againstThresholdPercentage
    ) public {
        vm.assume(_actor != proxyAdmin && _actor != address(0));
        _elapsedAfterQueuing = bound(_elapsedAfterQueuing, 1, type(uint16).max);
        _againstThresholdPercentage = bound(_againstThresholdPercentage, 1, optimisticModule.PERCENT_DIVISOR());
        bytes memory proposalData = abi.encode(OptimisticProposalSettings(uint248(_againstThresholdPercentage), true));
        uint256 snapshot = block.number + governor.votingDelay();
        uint256 deadline = snapshot + governor.votingPeriod();
        uint256 proposalId =
            governor.hashProposalWithModule(address(optimisticModule), proposalData, keccak256(bytes(description)));
        vm.prank(minter);
        // In Optimistic Proposal Settings, if isRelativeToVotableSupply is set to true, the total supply of the token cannot be 0.
        govToken.mint(address(_actor), 1e30);

        vm.expectEmit();
        emit ProposalCreated(
            proposalId, _actor, address(optimisticModule), proposalData, snapshot, deadline, description, 2
        );
        vm.prank(_actor);
        governor.proposeWithModule(optimisticModule, proposalData, description, 2);

        vm.roll(deadline + _elapsedAfterQueuing);
        assertEq(uint8(governor.state(proposalId)), uint8(IGovernorUpgradeable.ProposalState.Succeeded));
    }

    function testFuzz_ProposalSucceedsWithSomeRelativeVotes(
        address _actor,
        address _actorFor,
        address _actorAgainst,
        uint256 _againstThresholdPercentage,
        uint256 _totalMintAmount,
        uint256 _forAmount,
        uint256 _againstAmount,
        uint256 _elapsedAfterQueuing
    ) public {
        vm.assume(_actor != proxyAdmin && _actorFor != proxyAdmin && _actorAgainst != proxyAdmin);
        vm.assume(_actor != address(0) && _actorFor != address(0) && _actorAgainst != address(0));
        vm.assume(_actorFor != _actorAgainst);
        _totalMintAmount = bound(_totalMintAmount, 1e4, type(uint208).max);
        _againstThresholdPercentage = bound(_againstThresholdPercentage, 1, optimisticModule.PERCENT_DIVISOR());
        uint256 _againstThreshold =
            _totalMintAmount * _againstThresholdPercentage / (optimisticModule.PERCENT_DIVISOR());
        _againstAmount = bound(_againstAmount, 0, _againstThreshold - 1);
        _forAmount = bound(_forAmount, 0, _totalMintAmount - _againstAmount);
        _elapsedAfterQueuing = bound(_elapsedAfterQueuing, 1, type(uint16).max);

        vm.startPrank(minter);
        govToken.mint(_actorFor, _forAmount);
        govToken.mint(_actorAgainst, _againstAmount);
        govToken.mint(_actor, _totalMintAmount - _forAmount - _againstAmount);
        vm.stopPrank();

        vm.prank(_actorFor);
        govToken.delegate(_actorFor);
        vm.prank(_actorAgainst);
        govToken.delegate(_actorAgainst);

        bytes memory proposalData = abi.encode(OptimisticProposalSettings(uint248(_againstThresholdPercentage), true));
        uint256 snapshot = block.number + governor.votingDelay();
        uint256 deadline = snapshot + governor.votingPeriod();

        vm.prank(_actor);
        uint256 proposalId = governor.proposeWithModule(optimisticModule, proposalData, description, 2);
        vm.roll(snapshot + 1);

        vm.prank(_actorFor);
        governor.castVote(proposalId, uint8(VoteType.For));
        vm.prank(_actorAgainst);
        governor.castVote(proposalId, uint8(VoteType.Against));

        vm.roll(deadline + _elapsedAfterQueuing);
        assertEq(uint8(governor.state(proposalId)), uint8(IGovernorUpgradeable.ProposalState.Succeeded));
    }

    function testFuzz_ProposalFailsWithSomeRelativeVotes(
        address _actor,
        address _actorFor,
        address _actorAgainst,
        uint256 _againstThresholdPercentage,
        uint256 _totalMintAmount,
        uint256 _forAmount,
        uint256 _againstAmount,
        uint256 _elapsedAfterQueuing
    ) public {
        vm.assume(_actor != proxyAdmin && _actorFor != proxyAdmin && _actorAgainst != proxyAdmin);
        vm.assume(_actor != address(0) && _actorFor != address(0) && _actorAgainst != address(0));
        vm.assume(_actorFor != _actorAgainst);
        _totalMintAmount = bound(_totalMintAmount, 1e4, type(uint208).max);
        _againstThresholdPercentage = bound(_againstThresholdPercentage, 1, optimisticModule.PERCENT_DIVISOR());
        uint256 _againstThreshold =
            _totalMintAmount * _againstThresholdPercentage / (optimisticModule.PERCENT_DIVISOR());
        _againstAmount = bound(_againstAmount, _againstThreshold, _totalMintAmount);
        _forAmount = bound(_forAmount, 0, _totalMintAmount - _againstAmount);
        _elapsedAfterQueuing = bound(_elapsedAfterQueuing, 1, type(uint16).max);

        vm.startPrank(minter);
        govToken.mint(_actorFor, _forAmount);
        govToken.mint(_actorAgainst, _againstAmount);
        govToken.mint(_actor, _totalMintAmount - _forAmount - _againstAmount);
        vm.stopPrank();

        vm.prank(_actorFor);
        govToken.delegate(_actorFor);
        vm.prank(_actorAgainst);
        govToken.delegate(_actorAgainst);

        bytes memory proposalData = abi.encode(OptimisticProposalSettings(uint248(_againstThresholdPercentage), true));
        uint256 snapshot = block.number + governor.votingDelay();
        uint256 deadline = snapshot + governor.votingPeriod();

        vm.prank(_actor);
        uint256 proposalId = governor.proposeWithModule(optimisticModule, proposalData, description, 2);
        vm.roll(snapshot + 1);

        vm.prank(_actorFor);
        governor.castVote(proposalId, uint8(VoteType.For));
        vm.prank(_actorAgainst);
        governor.castVote(proposalId, uint8(VoteType.Against));

        vm.roll(deadline + _elapsedAfterQueuing);
        assertEq(uint8(governor.state(proposalId)), uint8(IGovernorUpgradeable.ProposalState.Defeated));
    }
}

contract Queue is AgoraGovernorTest {
    // TODO: test that non-passing proposals can't be queued (aka voting period over)
    function testFuzz_QueuesASucceedingProposalWhenManager(
        uint256 _proposalTargetCalldata,
        uint256 _elapsedAfterQueuing
    ) public {
        _elapsedAfterQueuing = bound(_elapsedAfterQueuing, timelockDelay, type(uint208).max);
        vm.prank(minter);
        govToken.mint(address(this), 1e30);
        govToken.delegate(address(this));
        vm.deal(address(manager), 100 ether);

        address[] memory targets = new address[](1);
        targets[0] = address(targetFake);
        uint256[] memory values = new uint256[](1);
        bytes[] memory calldatas = new bytes[](1);
        calldatas[0] = abi.encodeWithSelector(ExecutionTargetFake.setNumber.selector, _proposalTargetCalldata);

        vm.startPrank(admin);
        governor.setVotingDelay(0);
        governor.setVotingPeriod(14);
        vm.stopPrank();
        vm.prank(manager);
        uint256 proposalId = governor.propose(targets, values, calldatas, "Test");

        vm.roll(block.number + 1);
        governor.castVote(proposalId, 1);
        vm.roll(block.number + 14);

        assertEq(uint256(governor.state(proposalId)), uint256(IGovernorUpgradeable.ProposalState.Succeeded));
        vm.prank(manager);
        governor.queue(targets, values, calldatas, keccak256("Test"));
        assertEq(uint256(governor.state(proposalId)), uint256(IGovernorUpgradeable.ProposalState.Queued));
    }

    function testFuzz_QueuesASucceededProposal(
        address _actor,
        uint256 _proposalTargetCalldata,
        uint256 _elapsedAfterQueuing
    ) public {
        _elapsedAfterQueuing = bound(_elapsedAfterQueuing, timelockDelay, type(uint208).max);
        vm.assume(_actor != proxyAdmin);
        vm.prank(minter);
        govToken.mint(address(this), 1e30);
        govToken.delegate(address(this));
        vm.deal(address(manager), 100 ether);

        address[] memory targets = new address[](1);
        targets[0] = address(targetFake);
        uint256[] memory values = new uint256[](1);
        bytes[] memory calldatas = new bytes[](1);
        calldatas[0] = abi.encodeWithSelector(ExecutionTargetFake.setNumber.selector, _proposalTargetCalldata);

        vm.startPrank(admin);
        governor.setVotingDelay(0);
        governor.setVotingPeriod(14);
        vm.stopPrank();
        vm.prank(manager);
        uint256 proposalId = governor.propose(targets, values, calldatas, "Test");

        vm.roll(block.number + 1);
        governor.castVote(proposalId, 1);
        vm.roll(block.number + 14);

        assertEq(uint256(governor.state(proposalId)), uint256(IGovernorUpgradeable.ProposalState.Succeeded));
        vm.prank(_actor);
        governor.queue(targets, values, calldatas, keccak256("Test"));
        assertEq(uint256(governor.state(proposalId)), uint256(IGovernorUpgradeable.ProposalState.Queued));
    }

    function testFuzz_RevertIf_QueuesAProposalBeforeItSucceeds(
        uint256 _proposalTargetCalldata,
        uint256 _elapsedAfterQueuing
    ) public {
        _elapsedAfterQueuing = bound(_elapsedAfterQueuing, timelockDelay, type(uint208).max);
        vm.prank(minter);
        govToken.mint(address(this), 1e30);
        govToken.delegate(address(this));
        vm.deal(address(manager), 100 ether);

        address[] memory targets = new address[](1);
        targets[0] = address(targetFake);
        uint256[] memory values = new uint256[](1);
        bytes[] memory calldatas = new bytes[](1);
        calldatas[0] = abi.encodeWithSelector(ExecutionTargetFake.setNumber.selector, _proposalTargetCalldata);

        vm.startPrank(admin);
        governor.setVotingDelay(0);
        governor.setVotingPeriod(14);
        vm.stopPrank();
        vm.prank(manager);
        uint256 proposalId = governor.propose(targets, values, calldatas, "Test");

        assertEq(uint256(governor.state(proposalId)), uint256(IGovernorUpgradeable.ProposalState.Pending));
        vm.prank(manager);
        vm.expectRevert("Governor: proposal not successful");
        governor.queue(targets, values, calldatas, keccak256("Test"));
    }

    function testFuzz_RevertIf_ProposalAlreadyQueued(uint256 _proposalTargetCalldata, uint256 _elapsedAfterQueuing)
        public
    {
        _elapsedAfterQueuing = bound(_elapsedAfterQueuing, timelockDelay, type(uint208).max);
        vm.prank(minter);
        govToken.mint(address(this), 1e30);
        govToken.delegate(address(this));
        vm.deal(address(manager), 100 ether);

        address[] memory targets = new address[](1);
        targets[0] = address(targetFake);
        uint256[] memory values = new uint256[](1);
        bytes[] memory calldatas = new bytes[](1);
        calldatas[0] = abi.encodeWithSelector(ExecutionTargetFake.setNumber.selector, _proposalTargetCalldata);

        vm.startPrank(admin);
        governor.setVotingDelay(0);
        governor.setVotingPeriod(14);

        vm.stopPrank();
        vm.prank(manager);
        uint256 proposalId = governor.propose(targets, values, calldatas, "Test");

        vm.roll(block.number + 1);
        governor.castVote(proposalId, 1);
        vm.roll(block.number + 14);

        assertEq(uint256(governor.state(proposalId)), uint256(IGovernorUpgradeable.ProposalState.Succeeded));
        vm.prank(manager);
        governor.queue(targets, values, calldatas, keccak256("Test"));
        assertEq(uint256(governor.state(proposalId)), uint256(IGovernorUpgradeable.ProposalState.Queued));

        vm.prank(manager);
        vm.expectRevert("Governor: proposal not successful");
        governor.queue(targets, values, calldatas, keccak256("Test"));
        assertEq(uint256(governor.state(proposalId)), uint256(IGovernorUpgradeable.ProposalState.Queued));
    }
}

contract QueueWithModule is AgoraGovernorTest {
    function testFuzz_QueuesAProposalWhenItSucceedsByAManager(
        address _voter,
        uint256 _proposalTargetCalldata,
        uint256 _elapsedAfterQueuing
    ) public {
        _mintAndDelegate(_voter, 100e18);
        _elapsedAfterQueuing = bound(_elapsedAfterQueuing, timelockDelay, type(uint208).max);
        bytes memory proposalData = _formatProposalData(_proposalTargetCalldata);
        uint256 snapshot = block.number + governor.votingDelay();
        uint256 deadline = snapshot + governor.votingPeriod();
        string memory reason = "a nice reason";
        vm.deal(address(manager), 100 ether);

        vm.prank(manager);
        uint256 proposalId = governor.proposeWithModule(VotingModule(module), proposalData, description, 1);

        vm.roll(snapshot + 1);

        // Vote for option 1
        uint256[] memory optionVotes = new uint256[](1);
        optionVotes[0] = 1;
        bytes memory params = abi.encode(optionVotes);

        _mintAndDelegate(_voter, 100e18);
        vm.prank(_voter);
        governor.castVoteWithReasonAndParams(proposalId, uint8(VoteType.For), reason, params);

        vm.roll(deadline + 1);

        vm.prank(manager);
        governor.queueWithModule(VotingModule(module), proposalData, keccak256(bytes(description)));
        vm.warp(block.timestamp + _elapsedAfterQueuing);
        assertEq(uint256(governor.state(proposalId)), uint256(IGovernorUpgradeable.ProposalState.Queued));
    }

    function testFuzz_QueuesASucceededProposal(
        address _actor,
        address _voter,
        uint256 _proposalTargetCalldata,
        uint256 _elapsedAfterQueuing
    ) public {
        vm.assume(_actor != proxyAdmin);
        _mintAndDelegate(_voter, 100e18);
        _elapsedAfterQueuing = bound(_elapsedAfterQueuing, timelockDelay, type(uint208).max);
        bytes memory proposalData = _formatProposalData(_proposalTargetCalldata);
        uint256 snapshot = block.number + governor.votingDelay();
        uint256 deadline = snapshot + governor.votingPeriod();
        string memory reason = "a nice reason";
        vm.deal(address(manager), 100 ether);

        vm.prank(manager);
        uint256 proposalId = governor.proposeWithModule(VotingModule(module), proposalData, description, 1);

        vm.roll(snapshot + 1);

        // Vote for option 1
        uint256[] memory optionVotes = new uint256[](1);
        optionVotes[0] = 1;
        bytes memory params = abi.encode(optionVotes);

        _mintAndDelegate(_voter, 100e18);
        vm.prank(_voter);
        governor.castVoteWithReasonAndParams(proposalId, uint8(VoteType.For), reason, params);

        vm.roll(deadline + 1);

        vm.prank(_actor);
        governor.queueWithModule(VotingModule(module), proposalData, keccak256(bytes(description)));
        vm.warp(block.timestamp + _elapsedAfterQueuing);
        assertEq(uint256(governor.state(proposalId)), uint256(IGovernorUpgradeable.ProposalState.Queued));
    }

    function testFuzz_RevertIf_QueuesAProposalBeforeItSucceeds(
        uint256 _proposalTargetCalldata,
        uint256 _elapsedAfterQueuing
    ) public {
        _elapsedAfterQueuing = bound(_elapsedAfterQueuing, timelockDelay, type(uint208).max);
        bytes memory proposalData = _formatProposalData(_proposalTargetCalldata);
        vm.deal(address(manager), 100 ether);

        vm.prank(manager);
        uint256 proposalId = governor.proposeWithModule(VotingModule(module), proposalData, description, 1);

        assertEq(uint256(governor.state(proposalId)), uint256(IGovernorUpgradeable.ProposalState.Pending));
        vm.prank(manager);
        vm.expectRevert("Governor: proposal not successful");
        governor.queueWithModule(VotingModule(module), proposalData, keccak256(bytes(description)));
    }

    function testFuzz_RevertIf_ProposalAlreadyQueued(
        address _voter,
        uint256 _proposalTargetCalldata,
        uint256 _elapsedAfterQueuing
    ) public {
        _elapsedAfterQueuing = bound(_elapsedAfterQueuing, timelockDelay, type(uint208).max);
        _mintAndDelegate(_voter, 100e18);
        bytes memory proposalData = _formatProposalData(_proposalTargetCalldata);
        uint256 snapshot = block.number + governor.votingDelay();
        uint256 deadline = snapshot + governor.votingPeriod();
        string memory reason = "a nice reason";
        vm.deal(address(manager), 100 ether);

        vm.prank(manager);
        uint256 proposalId = governor.proposeWithModule(VotingModule(module), proposalData, description, 1);

        vm.roll(snapshot + 1);

        // Vote for option 1
        uint256[] memory optionVotes = new uint256[](1);
        optionVotes[0] = 1;
        bytes memory params = abi.encode(optionVotes);

        vm.prank(_voter);
        governor.castVoteWithReasonAndParams(proposalId, uint8(VoteType.For), reason, params);

        vm.roll(deadline + 1);

        vm.prank(manager);
        governor.queueWithModule(VotingModule(module), proposalData, keccak256(bytes(description)));
        assertEq(uint256(governor.state(proposalId)), uint256(IGovernorUpgradeable.ProposalState.Queued));

        vm.prank(manager);
        vm.expectRevert("Governor: proposal not successful");
        governor.queueWithModule(VotingModule(module), proposalData, keccak256(bytes(description)));
    }
}

contract QueueWithOptimisticModule is AgoraGovernorTest {
    function testFuzz_QueuesAProposalSuccessfully(address _actor) public {
        vm.assume(_actor != proxyAdmin);
        uint256 snapshot = block.number + governor.votingDelay();
        uint256 deadline = snapshot + governor.votingPeriod();
        bytes memory proposalData = abi.encode(OptimisticProposalSettings(1200, false));

        uint256 proposalId = governor.proposeWithModule(optimisticModule, proposalData, description, 2);
        vm.roll(deadline + 1);
        vm.prank(_actor);
        governor.queueWithModule(optimisticModule, proposalData, keccak256(bytes(description)));
        assertEq(uint256(governor.state(proposalId)), uint256(IGovernorUpgradeable.ProposalState.Queued));
    }
}

contract Execute is AgoraGovernorTest {
    function testFuzz_ExecutesAProposalWhenManager(uint256 _proposalTargetCalldata, uint256 _elapsedAfterQueuing)
        public
        virtual
    {
        _elapsedAfterQueuing = bound(_elapsedAfterQueuing, timelockDelay, type(uint208).max);
        vm.prank(minter);
        govToken.mint(address(this), 1e30);
        govToken.delegate(address(this));
        vm.deal(address(manager), 100 ether);

        address[] memory targets = new address[](1);
        targets[0] = address(targetFake);
        uint256[] memory values = new uint256[](1);
        bytes[] memory calldatas = new bytes[](1);
        calldatas[0] = abi.encodeWithSelector(ExecutionTargetFake.setNumber.selector, _proposalTargetCalldata);

        vm.startPrank(admin);
        governor.setVotingDelay(0);
        governor.setVotingPeriod(14);

        vm.stopPrank();
        vm.prank(manager);
        uint256 proposalId = governor.propose(targets, values, calldatas, "Test");

        vm.roll(block.number + 1);
        governor.castVote(proposalId, 1);

        vm.roll(block.number + 14);

        vm.prank(manager);
        governor.queue(targets, values, calldatas, keccak256("Test"));
        vm.warp(block.timestamp + _elapsedAfterQueuing);

        vm.prank(manager);
        governor.execute(targets, values, calldatas, keccak256("Test"));

        assertEq(uint256(governor.state(proposalId)), uint256(IGovernorUpgradeable.ProposalState.Executed));
        assertEq(targetFake.number(), _proposalTargetCalldata);
    }

    function testFuzz_ExecutesAProposalAsAnyUser(
        address _actor,
        uint256 _proposalTargetCalldata,
        uint256 _elapsedAfterQueuing
    ) public virtual {
        _elapsedAfterQueuing = bound(_elapsedAfterQueuing, timelockDelay, type(uint208).max);
        vm.assume(_actor != proxyAdmin);
        vm.prank(minter);
        govToken.mint(address(this), 1e30);
        govToken.delegate(address(this));
        vm.deal(address(manager), 100 ether);

        address[] memory targets = new address[](1);
        targets[0] = address(targetFake);
        uint256[] memory values = new uint256[](1);
        bytes[] memory calldatas = new bytes[](1);
        calldatas[0] = abi.encodeWithSelector(ExecutionTargetFake.setNumber.selector, _proposalTargetCalldata);

        vm.startPrank(admin);
        governor.setVotingDelay(0);
        governor.setVotingPeriod(14);

        vm.stopPrank();
        vm.prank(manager);
        uint256 proposalId = governor.propose(targets, values, calldatas, "Test");

        vm.roll(block.number + 1);
        governor.castVote(proposalId, 1);

        vm.roll(block.number + 14);

        vm.prank(manager);
        governor.queue(targets, values, calldatas, keccak256("Test"));
        vm.warp(block.timestamp + _elapsedAfterQueuing);

        vm.prank(_actor);
        governor.execute(targets, values, calldatas, keccak256("Test"));

        assertEq(uint256(governor.state(proposalId)), uint256(IGovernorUpgradeable.ProposalState.Executed));
        assertEq(targetFake.number(), _proposalTargetCalldata);
    }

    function testFuzz_RevertIf_ProposalNotQueued(uint256 _proposalTargetCalldata) public {
        vm.prank(minter);
        govToken.mint(address(this), 1e30);
        govToken.delegate(address(this));
        vm.deal(address(manager), 100 ether);

        address[] memory targets = new address[](1);
        targets[0] = address(targetFake);
        uint256[] memory values = new uint256[](1);
        bytes[] memory calldatas = new bytes[](1);
        calldatas[0] = abi.encodeWithSelector(ExecutionTargetFake.setNumber.selector, _proposalTargetCalldata);

        vm.startPrank(admin);
        governor.setVotingDelay(0);
        governor.setVotingPeriod(14);

        vm.stopPrank();
        vm.prank(manager);
        uint256 proposalId = governor.propose(targets, values, calldatas, "Test");

        vm.roll(block.number + 1);
        governor.castVote(proposalId, 1);

        vm.roll(block.number + 14);

        vm.expectRevert("TimelockController: operation is not ready");
        vm.prank(manager);
        governor.execute(targets, values, calldatas, keccak256("Test"));
    }

    function testFuzz_RevertIf_ProposalQueuedButNotReady(uint256 _proposalTargetCalldata, uint256 _elapsedAfterQueuing)
        public
    {
        _elapsedAfterQueuing = bound(_elapsedAfterQueuing, 0, timelock.getMinDelay() - 1);
        vm.prank(minter);
        govToken.mint(address(this), 1e30);
        govToken.delegate(address(this));
        vm.deal(address(manager), 100 ether);

        address[] memory targets = new address[](1);
        targets[0] = address(targetFake);
        uint256[] memory values = new uint256[](1);
        bytes[] memory calldatas = new bytes[](1);
        calldatas[0] = abi.encodeWithSelector(ExecutionTargetFake.setNumber.selector, _proposalTargetCalldata);

        vm.startPrank(admin);
        governor.setVotingDelay(0);
        governor.setVotingPeriod(14);

        vm.stopPrank();
        vm.prank(manager);
        uint256 proposalId = governor.propose(targets, values, calldatas, "Test");

        vm.roll(block.number + 1);
        governor.castVote(proposalId, 1);

        vm.roll(block.number + 14);

        vm.prank(manager);
        governor.queue(targets, values, calldatas, keccak256("Test"));
        vm.warp(block.timestamp + _elapsedAfterQueuing);

        vm.expectRevert("TimelockController: operation is not ready");
        vm.prank(manager);
        governor.execute(targets, values, calldatas, keccak256("Test"));
    }

    function testFuzz_RevertIf_ProposalNotSuccessful(uint256 _proposalTargetCalldata) public {
        address[] memory targets = new address[](1);
        targets[0] = address(targetFake);
        uint256[] memory values = new uint256[](1);
        bytes[] memory calldatas = new bytes[](1);
        calldatas[0] = abi.encodeWithSelector(ExecutionTargetFake.setNumber.selector, _proposalTargetCalldata);

        vm.startPrank(admin);
        governor.setVotingDelay(0);
        governor.setVotingPeriod(14);

        vm.stopPrank();

        uint256 proposalId = governor.propose(targets, values, calldatas, "Test");
        vm.roll(block.number + 15);

        assertEq(uint8(governor.state(proposalId)), uint8(ProposalState.Defeated));

        vm.prank(manager);
        vm.expectRevert("Governor: proposal not successful");
        governor.execute(targets, values, calldatas, keccak256("Test"));
    }

    function testFuzz_RevertIf_ProposalAlreadyExecuted(uint256 _proposalTargetCalldata, uint256 _elapsedAfterQueuing)
        public
    {
        _elapsedAfterQueuing = bound(_elapsedAfterQueuing, timelockDelay, type(uint208).max);
        vm.prank(minter);
        govToken.mint(address(this), 1e30);
        govToken.delegate(address(this));
        vm.deal(address(manager), 100 ether);

        address[] memory targets = new address[](1);
        targets[0] = address(targetFake);
        uint256[] memory values = new uint256[](1);
        bytes[] memory calldatas = new bytes[](1);
        calldatas[0] = abi.encodeWithSelector(ExecutionTargetFake.setNumber.selector, _proposalTargetCalldata);

        vm.startPrank(admin);
        governor.setVotingDelay(0);
        governor.setVotingPeriod(14);

        vm.stopPrank();
        vm.prank(manager);
        uint256 proposalId = governor.propose(targets, values, calldatas, "Test");

        vm.roll(block.number + 1);
        governor.castVote(proposalId, 1);

        vm.roll(block.number + 14);

        vm.prank(manager);
        governor.queue(targets, values, calldatas, keccak256("Test"));
        vm.warp(block.timestamp + _elapsedAfterQueuing);

        vm.prank(manager);
        governor.execute(targets, values, calldatas, keccak256("Test"));

        vm.expectRevert("Governor: proposal not successful");
        vm.prank(manager);
        governor.execute(targets, values, calldatas, keccak256("Test"));
    }
}

contract ExecuteWithModule is AgoraGovernorTest {
    function testFuzz_ExecuteSuccessfulProposalAsManager(
        address _voter,
        uint256 _proposalTargetCalldata,
        uint256 _elapsedAfterQueuing
    ) public virtual {
        _elapsedAfterQueuing = bound(_elapsedAfterQueuing, timelockDelay, type(uint208).max);
        _mintAndDelegate(_voter, 100e18);
        bytes memory proposalData = _formatProposalData(_proposalTargetCalldata);
        uint256 snapshot = block.number + governor.votingDelay();
        uint256 deadline = snapshot + governor.votingPeriod();
        string memory reason = "a nice reason";
        vm.deal(address(manager), 100 ether);

        vm.prank(manager);
        uint256 proposalId = governor.proposeWithModule(VotingModule(module), proposalData, description, 1);

        vm.roll(snapshot + 1);

        // Vote for option 1
        uint256[] memory optionVotes = new uint256[](1);
        optionVotes[0] = 1;
        bytes memory params = abi.encode(optionVotes);

        vm.prank(_voter);
        governor.castVoteWithReasonAndParams(proposalId, uint8(VoteType.For), reason, params);

        vm.roll(deadline + 1);

        vm.prank(manager);
        governor.queueWithModule(VotingModule(module), proposalData, keccak256(bytes(description)));
        vm.warp(block.timestamp + _elapsedAfterQueuing);

        vm.prank(manager);
        vm.expectEmit();
        emit ProposalExecuted(proposalId);
        governor.executeWithModule(VotingModule(module), proposalData, keccak256(bytes(description)));
        assertEq(uint8(governor.state(proposalId)), uint8(ProposalState.Executed));
        assertEq(targetFake.number(), _proposalTargetCalldata);
    }

    function testFuzz_ExecuteSuccessfulProposalAsAnyActor(
        address _actor,
        address _voter,
        uint256 _proposalTargetCalldata,
        uint256 _elapsedAfterQueuing
    ) public virtual {
        vm.assume(_actor != proxyAdmin);
        _elapsedAfterQueuing = bound(_elapsedAfterQueuing, timelockDelay, type(uint208).max);
        _mintAndDelegate(_voter, 100e18);
        bytes memory proposalData = _formatProposalData(_proposalTargetCalldata);
        uint256 snapshot = block.number + governor.votingDelay();
        uint256 deadline = snapshot + governor.votingPeriod();
        string memory reason = "a nice reason";
        vm.deal(address(manager), 100 ether);

        vm.prank(manager);
        uint256 proposalId = governor.proposeWithModule(VotingModule(module), proposalData, description, 1);

        vm.roll(snapshot + 1);

        // Vote for option 1
        uint256[] memory optionVotes = new uint256[](1);
        optionVotes[0] = 1;
        bytes memory params = abi.encode(optionVotes);

        vm.prank(_voter);
        governor.castVoteWithReasonAndParams(proposalId, uint8(VoteType.For), reason, params);

        vm.roll(deadline + 1);

        vm.prank(manager);
        governor.queueWithModule(VotingModule(module), proposalData, keccak256(bytes(description)));
        vm.warp(block.timestamp + _elapsedAfterQueuing);

        vm.prank(manager);
        vm.expectEmit();
        emit ProposalExecuted(proposalId);
        governor.executeWithModule(VotingModule(module), proposalData, keccak256(bytes(description)));
        assertEq(uint8(governor.state(proposalId)), uint8(ProposalState.Executed));
        assertEq(targetFake.number(), _proposalTargetCalldata);
    }

    function testFuzz_RevertIf_ProposalNotQueued(address _voter, uint256 _proposalTargetCalldata) public {
        _mintAndDelegate(_voter, 100e18);
        bytes memory proposalData = _formatProposalData(_proposalTargetCalldata);
        uint256 snapshot = block.number + governor.votingDelay();
        uint256 deadline = snapshot + governor.votingPeriod();
        string memory reason = "a nice reason";
        vm.deal(address(manager), 100 ether);

        vm.prank(manager);
        uint256 proposalId = governor.proposeWithModule(VotingModule(module), proposalData, description, 1);

        vm.roll(snapshot + 1);

        // Vote for option 1
        uint256[] memory optionVotes = new uint256[](1);
        optionVotes[0] = 1;
        bytes memory params = abi.encode(optionVotes);

        vm.prank(_voter);
        governor.castVoteWithReasonAndParams(proposalId, uint8(VoteType.For), reason, params);

        vm.roll(deadline + 1);

        vm.expectRevert("TimelockController: operation is not ready");
        vm.prank(manager);
        governor.executeWithModule(VotingModule(module), proposalData, keccak256(bytes(description)));
    }

    function testFuzz_RevertIf_ProposalQueuedButNotReady(
        address _voter,
        uint256 _proposalTargetCalldata,
        uint256 _elapsedAfterQueuing
    ) public {
        _elapsedAfterQueuing = bound(_elapsedAfterQueuing, 0, timelock.getMinDelay() - 1);
        _mintAndDelegate(_voter, 100e18);
        bytes memory proposalData = _formatProposalData(_proposalTargetCalldata);
        uint256 snapshot = block.number + governor.votingDelay();
        uint256 deadline = snapshot + governor.votingPeriod();
        string memory reason = "a nice reason";
        vm.deal(address(manager), 100 ether);

        vm.prank(manager);
        uint256 proposalId = governor.proposeWithModule(VotingModule(module), proposalData, description, 1);

        vm.roll(snapshot + 1);

        // Vote for option 1
        uint256[] memory optionVotes = new uint256[](1);
        optionVotes[0] = 1;
        bytes memory params = abi.encode(optionVotes);

        vm.prank(_voter);
        governor.castVoteWithReasonAndParams(proposalId, uint8(VoteType.For), reason, params);

        vm.roll(deadline + 1);

        vm.prank(manager);
        governor.queueWithModule(VotingModule(module), proposalData, keccak256(bytes(description)));
        vm.warp(block.timestamp + _elapsedAfterQueuing);

        vm.expectRevert("TimelockController: operation is not ready");
        vm.prank(manager);
        governor.executeWithModule(VotingModule(module), proposalData, keccak256(bytes(description)));
    }

    function test_RevertIf_ProposalNotSuccessful() public virtual {
        bytes memory proposalData = _formatProposalData(0);
        uint256 snapshot = block.number + governor.votingDelay();
        uint256 deadline = snapshot + governor.votingPeriod();

        vm.prank(manager);
        uint256 proposalId = governor.proposeWithModule(VotingModule(module), proposalData, description, 1);

        vm.roll(deadline + 1);

        assertEq(uint8(governor.state(proposalId)), uint8(ProposalState.Defeated));

        vm.prank(manager);
        vm.expectRevert("Governor: proposal not successful");
        governor.executeWithModule(VotingModule(module), proposalData, keccak256(bytes(description)));
    }

    function testFuzz_RevertIf_ProposalAlreadyExecuted(
        address _voter,
        uint256 _proposalTargetCalldata,
        uint256 _elapsedAfterQueuing
    ) public {
        _elapsedAfterQueuing = bound(_elapsedAfterQueuing, timelockDelay, type(uint208).max);
        _mintAndDelegate(_voter, 100e18);
        bytes memory proposalData = _formatProposalData(_proposalTargetCalldata);
        uint256 snapshot = block.number + governor.votingDelay();
        uint256 deadline = snapshot + governor.votingPeriod();
        string memory reason = "a nice reason";
        vm.deal(address(manager), 100 ether);

        vm.prank(manager);
        uint256 proposalId = governor.proposeWithModule(VotingModule(module), proposalData, description, 1);

        vm.roll(snapshot + 1);

        // Vote for option 1
        uint256[] memory optionVotes = new uint256[](1);
        optionVotes[0] = 1;
        bytes memory params = abi.encode(optionVotes);

        vm.prank(_voter);
        governor.castVoteWithReasonAndParams(proposalId, uint8(VoteType.For), reason, params);

        vm.roll(deadline + 1);

        vm.prank(manager);
        governor.queueWithModule(VotingModule(module), proposalData, keccak256(bytes(description)));
        vm.warp(block.timestamp + _elapsedAfterQueuing);

        vm.prank(manager);
        governor.executeWithModule(VotingModule(module), proposalData, keccak256(bytes(description)));

        vm.expectRevert("Governor: proposal not successful");
        vm.prank(manager);
        governor.executeWithModule(VotingModule(module), proposalData, keccak256(bytes(description)));
    }
}

contract ExecuteWithOptimisticModule is AgoraGovernorTest {
    function testFuzz_ExecutesAProposalSuccessfully(uint256 _elapsedAfterQueuing) public {
        _elapsedAfterQueuing = bound(_elapsedAfterQueuing, timelockDelay, type(uint208).max);
        uint256 snapshot = block.number + governor.votingDelay();
        uint256 deadline = snapshot + governor.votingPeriod();
        bytes memory proposalData = abi.encode(OptimisticProposalSettings(1200, false));

        uint256 proposalId = governor.proposeWithModule(optimisticModule, proposalData, description, 2);
        vm.roll(deadline + 1);
        governor.queueWithModule(optimisticModule, proposalData, keccak256(bytes(description)));
        vm.warp(block.timestamp + timelockDelay + _elapsedAfterQueuing);

        vm.expectEmit();
        emit ProposalExecuted(proposalId);
        governor.executeWithModule(optimisticModule, proposalData, keccak256(bytes(description)));
        assertEq(uint8(governor.state(proposalId)), uint8(ProposalState.Executed));
    }
}

contract Cancel is AgoraGovernorTest {
    function testFuzz_CancelProposalAfterSucceedingButBeforeQueuing(
        uint256 _proposalTargetCalldata,
        uint256 _elapsedAfterQueuing,
        uint256 _actorSeed
    ) public virtual {
        _elapsedAfterQueuing = bound(_elapsedAfterQueuing, timelockDelay, type(uint208).max);
        vm.prank(minter);
        govToken.mint(address(this), 1e30);
        govToken.delegate(address(this));
        vm.deal(address(manager), 100 ether);

        address[] memory targets = new address[](1);
        targets[0] = address(targetFake);
        uint256[] memory values = new uint256[](1);
        bytes[] memory calldatas = new bytes[](1);
        calldatas[0] = abi.encodeWithSelector(ExecutionTargetFake.setNumber.selector, _proposalTargetCalldata);

        vm.startPrank(admin);
        governor.setVotingDelay(0);
        governor.setVotingPeriod(14);

        vm.stopPrank();
        vm.prank(manager);
        uint256 proposalId = governor.propose(targets, values, calldatas, "Test");

        vm.roll(block.number + 1);
        governor.castVote(proposalId, 1);
        vm.roll(block.number + 14);

        assertEq(uint256(governor.state(proposalId)), uint256(IGovernorUpgradeable.ProposalState.Succeeded));

        vm.expectEmit();
        emit ProposalCanceled(proposalId);
        vm.prank(_adminOrTimelock(_actorSeed));
        governor.cancel(targets, values, calldatas, keccak256("Test"));
        assertEq(uint256(governor.state(proposalId)), uint256(IGovernorUpgradeable.ProposalState.Canceled));
    }

    function testFuzz_CancelProposalAfterQueuing(
        uint256 _proposalTargetCalldata,
        uint256 _elapsedAfterQueuing,
        uint256 _actorSeed
    ) public virtual {
        _elapsedAfterQueuing = bound(_elapsedAfterQueuing, timelockDelay, type(uint208).max);
        vm.prank(minter);
        govToken.mint(address(this), 1e30);
        govToken.delegate(address(this));
        vm.deal(address(manager), 100 ether);

        address[] memory targets = new address[](1);
        targets[0] = address(targetFake);
        uint256[] memory values = new uint256[](1);
        bytes[] memory calldatas = new bytes[](1);
        calldatas[0] = abi.encodeWithSelector(ExecutionTargetFake.setNumber.selector, _proposalTargetCalldata);

        vm.startPrank(admin);
        governor.setVotingDelay(0);
        governor.setVotingPeriod(14);

        vm.stopPrank();
        vm.prank(manager);
        uint256 proposalId = governor.propose(targets, values, calldatas, "Test");

        vm.roll(block.number + 1);
        governor.castVote(proposalId, 1);
        vm.roll(block.number + 14);

        vm.prank(manager);
        governor.queue(targets, values, calldatas, keccak256("Test"));
        vm.warp(block.timestamp + _elapsedAfterQueuing);

        assertEq(uint256(governor.state(proposalId)), uint256(IGovernorUpgradeable.ProposalState.Queued));
        vm.expectEmit();
        emit ProposalCanceled(proposalId);
        vm.prank(_adminOrTimelock(_actorSeed));
        governor.cancel(targets, values, calldatas, keccak256("Test"));
        assertEq(uint256(governor.state(proposalId)), uint256(IGovernorUpgradeable.ProposalState.Canceled));
    }

    function test_CancelsProposalBeforeVoteEnd(uint256 _actorSeed) public virtual {
        vm.prank(minter);
        govToken.mint(address(this), 1000);
        govToken.delegate(address(this));

        address[] memory targets = new address[](1);
        targets[0] = address(this);
        uint256[] memory values = new uint256[](1);
        bytes[] memory calldatas = new bytes[](1);
        calldatas[0] = abi.encodeWithSelector(this.executeCallback.selector);

        vm.startPrank(admin);
        governor.setVotingDelay(0);
        governor.setVotingPeriod(14);

        uint256 proposalId = governor.propose(targets, values, calldatas, "Test");
        vm.stopPrank();

        vm.expectEmit();
        emit ProposalCanceled(proposalId);
        vm.prank(_adminOrTimelock(_actorSeed));
        governor.cancel(targets, values, calldatas, keccak256("Test"));
        assertEq(uint256(governor.state(proposalId)), uint256(IGovernorUpgradeable.ProposalState.Canceled));
    }

    function testFuzz_RevertIf_CancelProposalAfterExecution(
        uint256 _proposalTargetCalldata,
        uint256 _elapsedAfterQueuing,
        uint256 _actorSeed
    ) public virtual {
        _elapsedAfterQueuing = bound(_elapsedAfterQueuing, timelockDelay, type(uint208).max);
        vm.prank(minter);
        govToken.mint(address(this), 1e30);
        govToken.delegate(address(this));
        vm.deal(address(manager), 100 ether);

        address[] memory targets = new address[](1);
        targets[0] = address(targetFake);
        uint256[] memory values = new uint256[](1);
        bytes[] memory calldatas = new bytes[](1);
        calldatas[0] = abi.encodeWithSelector(ExecutionTargetFake.setNumber.selector, _proposalTargetCalldata);

        vm.startPrank(admin);
        governor.setVotingDelay(0);
        governor.setVotingPeriod(14);

        vm.stopPrank();
        vm.prank(manager);
        uint256 proposalId = governor.propose(targets, values, calldatas, "Test");

        vm.roll(block.number + 1);
        governor.castVote(proposalId, 1);
        vm.roll(block.number + 14);

        vm.startPrank(manager);
        governor.queue(targets, values, calldatas, keccak256("Test"));
        vm.warp(block.timestamp + _elapsedAfterQueuing);
        governor.execute(targets, values, calldatas, keccak256("Test"));
        vm.stopPrank();

        assertEq(uint256(governor.state(proposalId)), uint256(IGovernorUpgradeable.ProposalState.Executed));
        vm.prank(_adminOrTimelock(_actorSeed));
        vm.expectRevert("Governor: proposal not active");
        governor.cancel(targets, values, calldatas, keccak256("Test"));
    }

    function test_RevertIf_ProposalDoesntExist(uint256 _actorSeed) public virtual {
        address[] memory targets = new address[](1);
        targets[0] = address(this);
        uint256[] memory values = new uint256[](1);
        bytes[] memory calldatas = new bytes[](1);
        calldatas[0] = abi.encodeWithSelector(this.executeCallback.selector);

        vm.prank(_adminOrTimelock(_actorSeed));
        vm.expectRevert("Governor: unknown proposal id");
        governor.cancel(targets, values, calldatas, keccak256("Test"));
    }
}

contract CancelWithModule is AgoraGovernorTest {
    function testFuzz_CancelProposalAfterSucceedingButBeforeQueuing(
        address _voter,
        uint256 _proposalTargetCalldata,
        uint256 _elapsedAfterQueuing,
        uint256 _actorSeed
    ) public virtual {
        _elapsedAfterQueuing = bound(_elapsedAfterQueuing, timelockDelay, type(uint208).max);
        _mintAndDelegate(_voter, 100e18);
        bytes memory proposalData = _formatProposalData(_proposalTargetCalldata);
        uint256 snapshot = block.number + governor.votingDelay();
        uint256 deadline = snapshot + governor.votingPeriod();
        string memory reason = "a nice reason";
        vm.deal(address(manager), 100 ether);

        vm.prank(manager);
        uint256 proposalId = governor.proposeWithModule(VotingModule(module), proposalData, description, 1);

        vm.roll(snapshot + 1);

        // Vote for option 1
        uint256[] memory optionVotes = new uint256[](1);
        optionVotes[0] = 1;
        bytes memory params = abi.encode(optionVotes);

        vm.prank(_voter);
        governor.castVoteWithReasonAndParams(proposalId, uint8(VoteType.For), reason, params);

        vm.roll(deadline + 1);

        vm.expectEmit();
        emit ProposalCanceled(proposalId);
        vm.prank(_adminOrTimelock(_actorSeed));
        governor.cancelWithModule(VotingModule(module), proposalData, keccak256(bytes(description)));
        assertEq(uint256(governor.state(proposalId)), uint256(IGovernorUpgradeable.ProposalState.Canceled));
    }

    function testFuzz_CancelProposalAfterQueuing(
        address _voter,
        uint256 _proposalTargetCalldata,
        uint256 _elapsedAfterQueuing,
        uint256 _actorSeed
    ) public virtual {
        _elapsedAfterQueuing = bound(_elapsedAfterQueuing, timelockDelay, type(uint208).max);
        _mintAndDelegate(_voter, 100e18);
        bytes memory proposalData = _formatProposalData(_proposalTargetCalldata);
        uint256 snapshot = block.number + governor.votingDelay();
        uint256 deadline = snapshot + governor.votingPeriod();
        string memory reason = "a nice reason";
        vm.deal(address(manager), 100 ether);

        vm.prank(manager);
        uint256 proposalId = governor.proposeWithModule(VotingModule(module), proposalData, description, 1);

        vm.roll(snapshot + 1);

        // Vote for option 1
        uint256[] memory optionVotes = new uint256[](1);
        optionVotes[0] = 1;
        bytes memory params = abi.encode(optionVotes);

        vm.prank(_voter);
        governor.castVoteWithReasonAndParams(proposalId, uint8(VoteType.For), reason, params);

        vm.roll(deadline + 1);

        vm.prank(manager);
        governor.queueWithModule(VotingModule(module), proposalData, keccak256(bytes(description)));
        vm.warp(block.timestamp + _elapsedAfterQueuing);

        assertEq(uint256(governor.state(proposalId)), uint256(IGovernorUpgradeable.ProposalState.Queued));
        vm.expectEmit();
        emit ProposalCanceled(proposalId);
        vm.prank(_adminOrTimelock(_actorSeed));
        governor.cancelWithModule(VotingModule(module), proposalData, keccak256(bytes(description)));
        assertEq(uint256(governor.state(proposalId)), uint256(IGovernorUpgradeable.ProposalState.Canceled));
    }

    function test_CancelsProposalBeforeVoteEnd(uint256 _actorSeed) public virtual {
        bytes memory proposalData = _formatProposalData(0);

        vm.prank(manager);
        uint256 proposalId = governor.proposeWithModule(VotingModule(module), proposalData, description, 1);

        vm.expectEmit();
        emit ProposalCanceled(proposalId);
        vm.prank(_adminOrTimelock(_actorSeed));
        governor.cancelWithModule(VotingModule(module), proposalData, keccak256(bytes(description)));

        assertEq(uint8(governor.state(proposalId)), uint8(ProposalState.Canceled));
    }

    function testFuzz_RevertIf_CancelProposalAfterExecution(
        address _voter,
        uint256 _proposalTargetCalldata,
        uint256 _elapsedAfterQueuing,
        uint256 _actorSeed
    ) public virtual {
        _elapsedAfterQueuing = bound(_elapsedAfterQueuing, timelockDelay, type(uint208).max);
        _mintAndDelegate(_voter, 100e18);
        bytes memory proposalData = _formatProposalData(_proposalTargetCalldata);
        uint256 snapshot = block.number + governor.votingDelay();
        uint256 deadline = snapshot + governor.votingPeriod();
        string memory reason = "a nice reason";
        vm.deal(address(manager), 100 ether);

        vm.prank(manager);
        uint256 proposalId = governor.proposeWithModule(VotingModule(module), proposalData, description, 1);

        vm.roll(snapshot + 1);

        // Vote for option 1
        uint256[] memory optionVotes = new uint256[](1);
        optionVotes[0] = 1;
        bytes memory params = abi.encode(optionVotes);

        vm.prank(_voter);
        governor.castVoteWithReasonAndParams(proposalId, uint8(VoteType.For), reason, params);

        vm.roll(deadline + 1);

        vm.prank(manager);
        governor.queueWithModule(VotingModule(module), proposalData, keccak256(bytes(description)));
        vm.warp(block.timestamp + _elapsedAfterQueuing);

        vm.prank(manager);
        vm.expectEmit();
        emit ProposalExecuted(proposalId);
        governor.executeWithModule(VotingModule(module), proposalData, keccak256(bytes(description)));
        assertEq(uint8(governor.state(proposalId)), uint8(ProposalState.Executed));
        assertEq(targetFake.number(), _proposalTargetCalldata);
        assertEq(uint256(governor.state(proposalId)), uint256(IGovernorUpgradeable.ProposalState.Executed));

        vm.prank(_adminOrTimelock(_actorSeed));
        vm.expectRevert("Governor: proposal not active");
        governor.cancelWithModule(VotingModule(module), proposalData, keccak256(bytes(description)));
    }

    function testFuzz_RevertIf_ProposalDoesntExist(bytes memory proposalData, uint256 _actorSeed) public virtual {
        vm.prank(_adminOrTimelock(_actorSeed));
        vm.expectRevert("Governor: unknown proposal id");
        governor.cancelWithModule(VotingModule(module), proposalData, keccak256(bytes(description)));
    }

    function test_RevertIf_proposalNotActive() public virtual {
        bytes memory proposalData = _formatProposalData(0);

        vm.prank(manager);
        uint256 proposalId = governor.proposeWithModule(VotingModule(module), proposalData, description, 1);
        vm.startPrank(admin);
        governor.cancelWithModule(VotingModule(module), proposalData, keccak256(bytes(description)));

        vm.expectRevert("Governor: proposal not active");
        governor.cancelWithModule(VotingModule(module), proposalData, keccak256(bytes(description)));
        vm.stopPrank();
        assertEq(uint8(governor.state(proposalId)), uint8(ProposalState.Canceled));
    }
}

contract CancelWithOptimisticModule is AgoraGovernorTest {
    function testFuzz_CancelsAProposalSuccessfully(uint256 _elapsedAfterQueuing, uint256 _actorSeed) public {
        _elapsedAfterQueuing = bound(_elapsedAfterQueuing, timelockDelay, type(uint208).max);
        uint256 snapshot = block.number + governor.votingDelay();
        uint256 deadline = snapshot + governor.votingPeriod();
        bytes memory proposalData = abi.encode(OptimisticProposalSettings(1200, false));
        uint256 proposalId = governor.proposeWithModule(optimisticModule, proposalData, description, 2);
        vm.roll(deadline + 1);
        governor.queueWithModule(optimisticModule, proposalData, keccak256(bytes(description)));
        vm.warp(block.timestamp + timelockDelay + _elapsedAfterQueuing);

        vm.expectEmit();
        emit ProposalCanceled(proposalId);
        vm.prank(_adminOrTimelock(_actorSeed));
        governor.cancelWithModule(optimisticModule, proposalData, keccak256(bytes(description)));
        assertEq(uint256(governor.state(proposalId)), uint256(IGovernorUpgradeable.ProposalState.Canceled));
    }
}

contract UpdateTimelock is AgoraGovernorTest {
    function testFuzz_UpdateTimelock(uint256 _elapsedAfterQueuing, address _newTimelock) public {
        _elapsedAfterQueuing = bound(_elapsedAfterQueuing, timelockDelay, type(uint208).max);
        vm.prank(minter);
        govToken.mint(address(this), 1e30);
        govToken.delegate(address(this));
        vm.deal(address(manager), 100 ether);

        address[] memory targets = new address[](1);
        targets[0] = address(governor);
        uint256[] memory values = new uint256[](1);
        bytes[] memory calldatas = new bytes[](1);
        calldatas[0] = abi.encodeWithSelector(governor.updateTimelock.selector, address(_newTimelock));

        vm.startPrank(admin);
        governor.setVotingDelay(0);
        governor.setVotingPeriod(14);

        vm.stopPrank();
        vm.prank(manager);
        uint256 proposalId = governor.propose(targets, values, calldatas, "Test");

        vm.roll(block.number + 1);
        governor.castVote(proposalId, 1);
        vm.roll(block.number + 14);

        vm.prank(manager);
        governor.queue(targets, values, calldatas, keccak256("Test"));
        vm.warp(block.timestamp + _elapsedAfterQueuing);

        vm.prank(manager);
        governor.execute(targets, values, calldatas, keccak256("Test"));
        assertEq(governor.timelock(), address(_newTimelock));
    }

    function testFuzz_RevertIf_NotTimelock(address _actor, address _newTimelock) public {
        vm.assume(_actor != governor.timelock() && _actor != proxyAdmin);
        vm.prank(_actor);
        vm.expectRevert("Governor: onlyGovernance");
        governor.updateTimelock(TimelockControllerUpgradeable(payable(_newTimelock)));
    }
}

contract Quorum is AgoraGovernorTest {
    function test_CorrectlyCalculatesQuorum(address _voter, uint208 _amount) public virtual {
        _mintAndDelegate(_voter, _amount);
        address[] memory targets = new address[](1);
        targets[0] = address(this);
        uint256[] memory values = new uint256[](1);
        bytes[] memory calldatas = new bytes[](1);
        calldatas[0] = abi.encodeWithSelector(this.executeCallback.selector);

        vm.prank(manager);
        uint256 proposalId = governor.propose(targets, values, calldatas, "Test");

        vm.roll(block.number + governor.votingDelay() + 1);

        uint256 supply = govToken.totalSupply();
        uint256 quorum = governor.quorum(proposalId);
        assertEq(quorum, (supply * 3) / 10);
    }
}

contract QuorumReached is AgoraGovernorTest {
    function test_CorrectlyReturnsQuorumStatus(address _voter, address _voter2) public virtual {
        vm.assume(_voter != _voter2);
        _mintAndDelegate(_voter, 30e18);
        _mintAndDelegate(_voter2, 100e18);
        address[] memory targets = new address[](1);
        targets[0] = address(this);
        uint256[] memory values = new uint256[](1);
        bytes[] memory calldatas = new bytes[](1);
        calldatas[0] = abi.encodeWithSelector(this.executeCallback.selector);

        vm.prank(manager);
        uint256 proposalId = governor.propose(targets, values, calldatas, "Test");

        uint256 snapshot = block.number + governor.votingDelay();
        vm.roll(snapshot + 1);

        assertFalse(governor.quorumReached(proposalId));

        vm.prank(_voter);
        governor.castVote(proposalId, 1);

        assertFalse(governor.quorumReached(proposalId));

        vm.prank(_voter2);
        governor.castVote(proposalId, 1);

        assertTrue(governor.quorumReached(proposalId));
    }
}

contract CastVote is AgoraGovernorTest {
    function testFuzz_VoteSucceeded(address _voter, address _voter2) public virtual {
        vm.assume(_voter != _voter2);
        _mintAndDelegate(_voter, 100e18);
        _mintAndDelegate(_voter2, 100e18);
        vm.prank(admin);
        proposalTypesConfigurator.setProposalType(0, 3_000, 9_910, "Default", "Lorem Ipsum", address(0));
        address[] memory targets = new address[](1);
        targets[0] = address(this);
        uint256[] memory values = new uint256[](1);
        bytes[] memory calldatas = new bytes[](1);
        calldatas[0] = abi.encodeWithSelector(this.executeCallback.selector);

        vm.prank(manager);
        uint256 proposalId = governor.propose(targets, values, calldatas, "Test");

        uint256 snapshot = block.number + governor.votingDelay();
        vm.roll(snapshot + 1);

        vm.prank(_voter);
        governor.castVote(proposalId, 1);
        vm.prank(_voter2);
        governor.castVote(proposalId, 0);

        assertFalse(governor.voteSucceeded(proposalId));

        vm.prank(manager);
        proposalId = governor.propose(targets, values, calldatas, "Test2");

        snapshot = block.number + governor.votingDelay();
        vm.roll(snapshot + 1);

        vm.prank(_voter);
        governor.castVote(proposalId, 1);

        assertTrue(governor.voteSucceeded(proposalId));
    }
}

contract CastVoteWithReasonAndParams is AgoraGovernorTest {
    function test_CastVoteWithModule(address _voter, address _voter2) public virtual {
        vm.assume(_voter != _voter2);
        _mintAndDelegate(_voter, 1e18);
        _mintAndDelegate(_voter2, 1e20);
        bytes memory proposalData = _formatProposalData(0);
        uint256 snapshot = block.number + governor.votingDelay();
        uint256 weight = govToken.getVotes(_voter);
        string memory reason = "a nice reason";

        vm.prank(manager);
        uint256 proposalId = governor.proposeWithModule(VotingModule(module), proposalData, description, 1);

        vm.roll(snapshot + 1);

        // Vote for option 0
        uint256[] memory optionVotes = new uint256[](1);
        bytes memory params = abi.encode(optionVotes);

        vm.prank(_voter);
        vm.expectEmit(true, false, false, true);
        emit VoteCastWithParams(_voter, proposalId, uint8(VoteType.For), weight, reason, params);
        governor.castVoteWithReasonAndParams(proposalId, uint8(VoteType.For), reason, params);

        weight = govToken.getVotes(_voter2);
        vm.prank(_voter2);
        vm.expectEmit(true, false, false, true);
        emit VoteCastWithParams(_voter2, proposalId, uint8(VoteType.Against), weight, reason, params);
        governor.castVoteWithReasonAndParams(proposalId, uint8(VoteType.Against), reason, params);

        (uint256 againstVotes, uint256 forVotes, uint256 abstainVotes) = governor.proposalVotes(proposalId);

        assertEq(againstVotes, 1e20);
        assertEq(forVotes, 1e18);
        assertEq(abstainVotes, 0);
        assertFalse(governor.voteSucceeded(proposalId));
        assertEq(module._proposals(proposalId).optionVotes[0], 1e18);
        assertEq(module._proposals(proposalId).optionVotes[1], 0);
        assertTrue(governor.hasVoted(proposalId, _voter));
        assertEq(module.getAccountTotalVotes(proposalId, _voter), optionVotes.length);
        assertTrue(governor.hasVoted(proposalId, _voter2));
        assertEq(module.getAccountTotalVotes(proposalId, _voter2), 0);
    }

    function test_RevertIf_voteNotActive(address _voter) public virtual {
        _mintAndDelegate(_voter, 100e18);
        bytes memory proposalData = _formatProposalData(0);
        string memory reason = "a nice reason";

        vm.prank(manager);
        uint256 proposalId = governor.proposeWithModule(VotingModule(module), proposalData, description, 1);

        // Vote for option 0
        uint256[] memory optionVotes = new uint256[](1);
        bytes memory params = abi.encode(optionVotes);

        vm.prank(_voter);
        vm.expectRevert("Governor: vote not currently active");
        governor.castVoteWithReasonAndParams(proposalId, uint8(VoteType.For), reason, params);
    }

    function test_HasVoted(address _voter) public virtual {
        _mintAndDelegate(_voter, 100e18);
        bytes memory proposalData = _formatProposalData(0);
        uint256 snapshot = block.number + governor.votingDelay();
        string memory reason = "a nice reason";

        vm.prank(manager);
        uint256 proposalId = governor.proposeWithModule(VotingModule(module), proposalData, description, 1);

        vm.roll(snapshot + 1);

        // Vote for option 0
        uint256[] memory optionVotes = new uint256[](1);
        bytes memory params = abi.encode(optionVotes);

        vm.prank(_voter);
        governor.castVoteWithReasonAndParams(proposalId, uint8(VoteType.For), reason, params);

        assertTrue(governor.hasVoted(proposalId, _voter));
    }
}

contract EditProposalType is AgoraGovernorTest {
    function testFuzz_EditProposalTypeByAdminOrTimelock(uint256 _actorSeed) public virtual {
        vm.startPrank(_adminOrTimelock(_actorSeed));
        proposalTypesConfigurator.setProposalType(0, 3_000, 9_910, "Default", "Lorem Ipsum", address(0));
        proposalTypesConfigurator.setProposalType(1, 3_000, 9_910, "Default 2", "Lorem Ipsum 2", address(0));

        address[] memory targets = new address[](1);
        targets[0] = address(this);
        uint256[] memory values = new uint256[](1);
        bytes[] memory calldatas = new bytes[](1);
        calldatas[0] = abi.encodeWithSelector(this.executeCallback.selector);

        uint256 proposalId = governor.propose(targets, values, calldatas, "Test");
        assertEq(governor.proposals(proposalId).proposalType, 0);

        vm.expectEmit();
        emit ProposalTypeUpdated(proposalId, 1);
        governor.editProposalType(proposalId, 1);

        assertEq(governor.proposals(proposalId).proposalType, 1);

        vm.stopPrank();
    }

    function test_RevertIf_NotAdminOrTimelock(address _actor) public virtual {
        vm.assume(_actor != admin && _actor != governor.timelock() && _actor != proxyAdmin);
        address[] memory targets = new address[](1);
        targets[0] = address(this);
        uint256[] memory values = new uint256[](1);
        bytes[] memory calldatas = new bytes[](1);
        calldatas[0] = abi.encodeWithSelector(this.executeCallback.selector);

        vm.prank(manager);
        uint256 proposalId = governor.propose(targets, values, calldatas, "Test");

        vm.expectRevert(NotAdminOrTimelock.selector);
        vm.prank(_actor);
        governor.editProposalType(proposalId, 1);
    }

    function testFuzz_RevertIf_InvalidProposalId(uint256 _actorSeed) public virtual {
        bytes memory proposalData = _formatProposalData(0);
        uint256 proposalId =
            governor.hashProposalWithModule(address(module), proposalData, keccak256(bytes(description)));

        vm.prank(_adminOrTimelock(_actorSeed));
        vm.expectRevert(InvalidProposalId.selector);
        governor.editProposalType(proposalId, 1);
    }

    function testFuzz_RevertIf_InvalidProposalType(uint256 _actorSeed) public virtual {
        vm.startPrank(manager);

        address[] memory targets = new address[](1);
        targets[0] = address(this);
        uint256[] memory values = new uint256[](1);
        bytes[] memory calldatas = new bytes[](1);
        calldatas[0] = abi.encodeWithSelector(this.executeCallback.selector);

        uint256 proposalId = governor.propose(targets, values, calldatas, "Test");
        assertEq(governor.proposals(proposalId).proposalType, 0);
        vm.stopPrank();
        vm.prank(_adminOrTimelock(_actorSeed));
        vm.expectRevert(abi.encodeWithSelector(InvalidProposalType.selector, 3));
        governor.editProposalType(proposalId, 3);
    }
}

contract VoteSucceeded is AgoraGovernorTest {
    function test_QuorumReachedAndVoteSucceeded(address _voter) public virtual {
        _mintAndDelegate(_voter, 100e18);
        bytes memory proposalData = _formatProposalData(0);
        uint256 snapshot = block.number + governor.votingDelay();
        string memory reason = "a nice reason";

        vm.prank(manager);
        uint256 proposalId = governor.proposeWithModule(VotingModule(module), proposalData, description, 1);

        vm.roll(snapshot + 1);

        // Vote for option 0
        uint256[] memory optionVotes = new uint256[](1);
        bytes memory params = abi.encode(optionVotes);

        vm.prank(_voter);
        governor.castVoteWithReasonAndParams(proposalId, uint8(VoteType.For), reason, params);

        assertTrue(governor.quorum(proposalId) != 0);
        assertTrue(governor.quorumReached(proposalId));
        assertTrue(governor.voteSucceeded(proposalId));
    }

    function test_VoteNotSucceeded(address _voter, address _voter2) public virtual {
        vm.assume(_voter != _voter2);
        _mintAndDelegate(_voter, 100e18);
        _mintAndDelegate(_voter2, 200e18);
        bytes memory proposalData = _formatProposalData(0);
        uint256 snapshot = block.number + governor.votingDelay();
        string memory reason = "a nice reason";

        vm.prank(manager);
        uint256 proposalId = governor.proposeWithModule(VotingModule(module), proposalData, description, 1);

        vm.roll(snapshot + 1);

        // Vote for option 0
        uint256[] memory optionVotes = new uint256[](1);
        bytes memory params = abi.encode(optionVotes);

        vm.prank(_voter);
        governor.castVoteWithReasonAndParams(proposalId, uint8(VoteType.For), reason, params);

        vm.prank(_voter2);
        governor.castVoteWithReasonAndParams(proposalId, uint8(VoteType.Against), reason, "");

        assertTrue(governor.quorum(proposalId) != 0);
        assertFalse(governor.voteSucceeded(proposalId));
    }
}

contract SetModuleApproval is AgoraGovernorTest {
    function testFuzz_TogglesModuleApproval(address _module, uint256 _actorSeed) public {
        vm.assume(_module != address(module) && _module != address(optimisticModule));
        assertEq(governor.approvedModules(address(_module)), false);

        vm.startPrank(_adminOrTimelock(_actorSeed));
        governor.setModuleApproval(address(_module), true);
        assertEq(governor.approvedModules(address(_module)), true);

        governor.setModuleApproval(address(_module), false);
        assertEq(governor.approvedModules(address(_module)), false);
        vm.stopPrank();
    }

    function test_RevertIf_NotAdminOrTimelock(address _actor, address _module) public {
        vm.assume(_actor != admin && _actor != governor.timelock() && _actor != proxyAdmin);
        vm.prank(_actor);
        vm.expectRevert(NotAdminOrTimelock.selector);
        governor.setModuleApproval(_module, true);
    }
}

contract SetProposalDeadline is AgoraGovernorTest {
    function testFuzz_SetsProposalDeadlineAsAdminOrTimelock(uint64 _proposalDeadline, uint256 _actorSeed) public {
        uint256 proposalId = _createValidProposal();
        vm.prank(_adminOrTimelock(_actorSeed));
        governor.setProposalDeadline(proposalId, _proposalDeadline);
        assertEq(governor.proposalDeadline(proposalId), _proposalDeadline);
    }

    function testFuzz_RevertIf_NotAdminOrTimelock(address _actor, uint64 _proposalDeadline) public {
        vm.assume(_actor != admin && _actor != governor.timelock() && _actor != proxyAdmin);
        uint256 proposalId = _createValidProposal();
        vm.prank(_actor);
        vm.expectRevert(NotAdminOrTimelock.selector);
        governor.setProposalDeadline(proposalId, _proposalDeadline);
    }
}

contract SetVotingDelay is AgoraGovernorTest {
    function testFuzz_SetsVotingDelayWhenAdminOrTimelock(uint256 _votingDelay, uint256 _actorSeed) public {
        vm.prank(_adminOrTimelock(_actorSeed));
        governor.setVotingDelay(_votingDelay);
        assertEq(governor.votingDelay(), _votingDelay);
    }

    function testFuzz_RevertIf_NotAdminOrTimelock(address _actor, uint256 _votingDelay) public {
        vm.assume(_actor != admin && _actor != governor.timelock() && _actor != proxyAdmin);
        vm.expectRevert(NotAdminOrTimelock.selector);
        vm.prank(_actor);
        governor.setVotingDelay(_votingDelay);
    }
}

contract SetVotingPeriod is AgoraGovernorTest {
    function testFuzz_SetsVotingPeriodAsAdminOrTimelock(uint256 _votingPeriod, uint256 _actorSeed) public {
        _votingPeriod = bound(_votingPeriod, 1, type(uint256).max);
        vm.prank(_adminOrTimelock(_actorSeed));
        governor.setVotingPeriod(_votingPeriod);
        assertEq(governor.votingPeriod(), _votingPeriod);
    }

    function testFuzz_RevertIf_NotAdminOrTimelock(address _actor, uint256 _votingPeriod) public {
        vm.assume(_actor != admin && _actor != governor.timelock() && _actor != proxyAdmin);
        vm.expectRevert(NotAdminOrTimelock.selector);
        vm.prank(_actor);
        governor.setVotingPeriod(_votingPeriod);
    }
}

contract SetProposalThreshold is AgoraGovernorTest {
    function testFuzz_SetsProposalThresholdAsAdminOrTimelock(uint256 _proposalThreshold, uint256 _actorSeed) public {
        vm.prank(_adminOrTimelock(_actorSeed));
        governor.setProposalThreshold(_proposalThreshold);
        assertEq(governor.proposalThreshold(), _proposalThreshold);
    }

    function testFuzz_RevertIf_NotAdminOrTimelock(address _actor, uint256 _proposalThreshold) public {
        vm.assume(_actor != admin && _actor != governor.timelock() && _actor != proxyAdmin);
        vm.expectRevert(NotAdminOrTimelock.selector);
        vm.prank(_actor);
        governor.setProposalThreshold(_proposalThreshold);
    }
}

contract SetAdmin is AgoraGovernorTest {
    function testFuzz_SetsNewAdmin(address _newAdmin, uint256 _actorSeed) public {
        vm.prank(_adminOrTimelock(_actorSeed));
        vm.expectEmit();
        emit AdminSet(admin, _newAdmin);
        governor.setAdmin(_newAdmin);
        assertEq(governor.admin(), _newAdmin);
    }

    function testFuzz_RevertIf_NotAdmin(address _actor, address _newAdmin) public {
        vm.assume(_actor != admin && _actor != governor.timelock() && _actor != proxyAdmin);
        vm.prank(_actor);
        vm.expectRevert(NotAdminOrTimelock.selector);
        governor.setAdmin(_newAdmin);
    }
}

contract SetManager is AgoraGovernorTest {
    function testFuzz_SetsNewManager(address _newManager, uint256 _actorSeed) public {
        vm.prank(_adminOrTimelock(_actorSeed));
        vm.expectEmit();
        emit ManagerSet(manager, _newManager);
        governor.setManager(_newManager);
        assertEq(governor.manager(), _newManager);
    }

    function testFuzz_RevertIf_NotAdmin(address _actor, address _newManager) public {
        vm.assume(_actor != admin && _actor != governor.timelock() && _actor != proxyAdmin);
        vm.prank(_actor);
        vm.expectRevert(NotAdminOrTimelock.selector);
        governor.setManager(_newManager);
    }
}

contract UpgradeTo is AgoraGovernorTest {
    function test_UpgradesToNewImplementationAddress() public {
        address _newImplementation = address(new AgoraGovernor());
        vm.startPrank(proxyAdmin);
        TransparentUpgradeableProxy(payable(governorProxy)).upgradeTo(_newImplementation);
        assertEq(TransparentUpgradeableProxy(payable(governorProxy)).implementation(), _newImplementation);
        vm.stopPrank();
    }

    function testFuzz_RevertIf_NotProxyAdmin(address _actor) public {
        vm.assume(_actor != proxyAdmin);
        address _newImplementation = address(new AgoraGovernor());
        vm.prank(_actor);
        vm.expectRevert(bytes(""));
        TransparentUpgradeableProxy(payable(governorProxy)).upgradeTo(_newImplementation);
    }
}

contract AssignedScopes is AgoraGovernorTest {
    function _createScopeForProposalType() internal {
        // Setup Scope logic
        bytes32 txTypeHash = keccak256("transfer(address,address,uint256)");
        address contractAddress = makeAddr("contract");
        bytes24 scopeKey = _pack(contractAddress, bytes4(txTypeHash));
        address _from = makeAddr("from");
        address _to = makeAddr("to");
        bytes memory txEncoded = abi.encodeWithSignature("transfer(address,address,uint256)", _from, _to, uint256(10));

        bytes[] memory parameters = new bytes[](3);
        parameters[0] = abi.encode(uint256(uint160(_from)));
        parameters[1] = abi.encode(uint256(uint160(_to)));
        parameters[2] = abi.encode(uint256(10));

        IProposalTypesConfigurator.Comparators[] memory comparators = new IProposalTypesConfigurator.Comparators[](3);

        comparators[0] = IProposalTypesConfigurator.Comparators(1); // EQ
        comparators[1] = IProposalTypesConfigurator.Comparators(1); // EQ
        comparators[2] = IProposalTypesConfigurator.Comparators(3); // GREATER THAN

        proposalTypesConfigurator.setProposalType(0, 3_000, 9_910, "Default", "Lorem Ipsum", address(0));
        proposalTypesConfigurator.setScopeForProposalType(
            0, scopeKey, txEncoded, parameters, comparators, "Lorem Ipsum"
        );
    }

    function test_CreateScopedProposal() public virtual {
        vm.startPrank(admin);
        _createScopeForProposalType();
        vm.stopPrank();

        address _from = makeAddr("from");
        address _to = makeAddr("to");
        address contractAddress = makeAddr("contract");

        // Setup proposal
        address[] memory targets = new address[](2);
        targets[0] = contractAddress;
        targets[1] = contractAddress;
        uint256[] memory values = new uint256[](2);
        bytes[] memory calldatas = new bytes[](2);
        calldatas[0] = abi.encodeWithSignature("transfer(address,address,uint256)", _from, _to, uint256(15));
        calldatas[1] = abi.encodeWithSignature("foobar(address,address,uint256)", _from, _to, uint256(15));
        uint256 proposalId = governor.propose(targets, values, calldatas, "Test Valid transaction", 0);
    }

    function testRevert_CreateProposalWithInvalidProposedTx() public virtual {
        vm.startPrank(admin);
        _createScopeForProposalType();
        vm.stopPrank();

        address _from = makeAddr("from");
        address _to = makeAddr("to");
        address contractAddress = makeAddr("contract");

        // Setup proposal
        address[] memory targets = new address[](2);
        targets[0] = contractAddress;
        targets[1] = contractAddress;
        uint256[] memory values = new uint256[](2);
        bytes[] memory calldatas = new bytes[](2);
        calldatas[0] = abi.encodeWithSignature("transfer(address,address,uint256)", _from, _to, uint256(10));
        calldatas[1] = abi.encodeWithSignature("foobar(address,address,uint256)", _from, _to, uint256(15));

        vm.expectRevert(IProposalTypesConfigurator.InvalidParamRange.selector);
        uint256 proposalId = governor.propose(targets, values, calldatas, "Test Invalid transaction", 0);
    }

    function testRevert_CreateProposalWithInvalidProposalType() public virtual {
        vm.startPrank(admin);
        _createScopeForProposalType();
        proposalTypesConfigurator.setProposalType(1, 3_000, 9_910, "Default2", "Lorem Ipsum", address(0));
        vm.stopPrank();

        address _from = makeAddr("from");
        address _to = makeAddr("to");
        address contractAddress = makeAddr("contract");

        // Setup proposal
        address[] memory targets = new address[](2);
        targets[0] = contractAddress;
        targets[1] = contractAddress;
        uint256[] memory values = new uint256[](2);
        bytes[] memory calldatas = new bytes[](2);
        calldatas[0] = abi.encodeWithSignature("transfer(address,address,uint256)", _from, _to, uint256(15));
        calldatas[1] = abi.encodeWithSignature("foobar(address,address,uint256)", _from, _to, uint256(15));

        uint8 requiredPropType = 0;
        vm.expectRevert(InvalidProposedTxForType.selector);
        uint256 proposalId = governor.propose(targets, values, calldatas, "Test Invalid transaction wrong type.", 1);
    }
}<|MERGE_RESOLUTION|>--- conflicted
+++ resolved
@@ -281,23 +281,11 @@
         ProposalTypesConfigurator _proposalTypesConfigurator = new ProposalTypesConfigurator();
         IProposalTypesConfigurator.ProposalType[] memory _proposalTypes =
             new IProposalTypesConfigurator.ProposalType[](4);
-<<<<<<< HEAD
-        _proposalTypes[0] =
-            IProposalTypesConfigurator.ProposalType(1_500, 9_000, "Default", "Lorem Ipsum", address(0), scopes, true);
-        _proposalTypes[1] =
-            IProposalTypesConfigurator.ProposalType(3_500, 7_000, "Alt", "Lorem Ipsum", address(0), scopes, true);
-        _proposalTypes[2] =
-            IProposalTypesConfigurator.ProposalType(7_500, 3_100, "Whatever", "Lorem Ipsum", address(0), scopes, true);
-        _proposalTypes[3] = IProposalTypesConfigurator.ProposalType(
-            0, 0, "Optimistic", "Lorem Ipsum", address(optimisticModule), scopes, true
-        );
-=======
-        _proposalTypes[0] = IProposalTypesConfigurator.ProposalType(1_500, 9_000, "Default", "Lorem Ipsum", address(0));
-        _proposalTypes[1] = IProposalTypesConfigurator.ProposalType(3_500, 7_000, "Alt", "Lorem Ipsum", address(0));
-        _proposalTypes[2] = IProposalTypesConfigurator.ProposalType(7_500, 3_100, "Whatever", "Lorem Ipsum", address(0));
+        _proposalTypes[0] = IProposalTypesConfigurator.ProposalType(1_500, 9_000, "Default", "Lorem Ipsum", address(0), true);
+        _proposalTypes[1] = IProposalTypesConfigurator.ProposalType(3_500, 7_000, "Alt", "Lorem Ipsum", address(0), true);
+        _proposalTypes[2] = IProposalTypesConfigurator.ProposalType(7_500, 3_100, "Whatever", "Lorem Ipsum", address(0), true);
         _proposalTypes[3] =
-            IProposalTypesConfigurator.ProposalType(0, 0, "Optimistic", "Lorem Ipsum", address(optimisticModule));
->>>>>>> 38057a9f
+            IProposalTypesConfigurator.ProposalType(0, 0, "Optimistic", "Lorem Ipsum", address(optimisticModule), true);
         AgoraGovernor _governor = AgoraGovernor(
             payable(
                 new TransparentUpgradeableProxy(
