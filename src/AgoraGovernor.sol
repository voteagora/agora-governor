// SPDX-License-Identifier: MIT
pragma solidity ^0.8.19;

import {TimersUpgradeable} from "@openzeppelin/contracts-upgradeable-v4/utils/TimersUpgradeable.sol";
import {SafeCastUpgradeable} from "@openzeppelin/contracts-upgradeable-v4/utils/math/SafeCastUpgradeable.sol";
import {Initializable} from "@openzeppelin/contracts-upgradeable-v4/proxy/utils/Initializable.sol";
import {TimelockControllerUpgradeable} from
    "@openzeppelin/contracts-upgradeable-v4/governance/TimelockControllerUpgradeable.sol";
import {AddressUpgradeable} from "@openzeppelin/contracts-upgradeable-v4/utils/AddressUpgradeable.sol";
import {GovernorCountingSimpleUpgradeableV2} from "src/lib/openzeppelin/v2/GovernorCountingSimpleUpgradeableV2.sol";
import {IGovernorUpgradeable} from "src/lib/openzeppelin/v2/GovernorUpgradeableV2.sol";
import {GovernorUpgradeableV2} from "src/lib/openzeppelin/v2/GovernorUpgradeableV2.sol";
import {GovernorVotesUpgradeableV2} from "src/lib/openzeppelin/v2/GovernorVotesUpgradeableV2.sol";
import {GovernorSettingsUpgradeableV2} from "src/lib/openzeppelin/v2/GovernorSettingsUpgradeableV2.sol";
import {GovernorTimelockControlUpgradeableV2} from "src/lib/openzeppelin/v2/GovernorTimelockControlUpgradeableV2.sol";
import {IProposalTypesConfigurator} from "src/interfaces/IProposalTypesConfigurator.sol";
import {VotingModule} from "src/modules/VotingModule.sol";
import {IVotingToken} from "src/interfaces/IVotingToken.sol";

/// @custom:security-contact security@voteagora.com
contract AgoraGovernor is
    Initializable,
    GovernorUpgradeableV2,
    GovernorCountingSimpleUpgradeableV2,
    GovernorVotesUpgradeableV2,
    GovernorSettingsUpgradeableV2,
    GovernorTimelockControlUpgradeableV2
{
    /*//////////////////////////////////////////////////////////////
                                 EVENTS
    //////////////////////////////////////////////////////////////*/

    event ProposalCreated(
        uint256 indexed proposalId,
        address indexed proposer,
        address[] targets,
        uint256[] values,
        string[] signatures,
        bytes[] calldatas,
        uint256 startBlock,
        uint256 endBlock,
        string description,
        uint8 proposalTypeId
    );
    event ProposalCreated(
        uint256 indexed proposalId,
        address indexed proposer,
        address indexed votingModule,
        bytes proposalData,
        uint256 startBlock,
        uint256 endBlock,
        string description,
        uint8 proposalTypeId
    );
    event ProposalTypeUpdated(uint256 indexed proposalId, uint8 proposalTypeId);
    event ProposalDeadlineUpdated(uint256 proposalId, uint64 deadline);
    event AdminSet(address indexed oldAdmin, address indexed newAdmin);
    event ManagerSet(address indexed oldManager, address indexed newManager);

    enum SupplyType {
        Total,
        Votable
    }

    /*//////////////////////////////////////////////////////////////
                                 ERRORS
    //////////////////////////////////////////////////////////////*/

    error InvalidProposalType(uint8 proposalTypeId);
    error InvalidProposalId();
    error InvalidProposalLength();
    error InvalidEmptyProposal();
    error InvalidVotesBelowThreshold();
    error InvalidProposalExists();
    error InvalidRelayTarget(address target);
    error NotAdminOrTimelock();

    /*//////////////////////////////////////////////////////////////
                               LIBRARIES
    //////////////////////////////////////////////////////////////*/

    using SafeCastUpgradeable for uint256;
    using TimersUpgradeable for TimersUpgradeable.BlockNumber;

    /*//////////////////////////////////////////////////////////////
                           IMMUTABLE STORAGE
    //////////////////////////////////////////////////////////////*/

    uint256 private constant GOVERNOR_VERSION = 1;

    /// @notice Max value of `quorum` and `approvalThreshold` in `ProposalType`
    uint16 public constant PERCENT_DIVISOR = 10_000;

    IProposalTypesConfigurator public PROPOSAL_TYPES_CONFIGURATOR;

    SupplyType public SUPPLY_TYPE;

    /*//////////////////////////////////////////////////////////////
                                STORAGE
    //////////////////////////////////////////////////////////////*/

    address public admin;
    address public manager;

    mapping(address module => bool approved) public approvedModules;

    modifier onlyAdminOrTimelock() {
        address sender = _msgSender();
        if (sender != admin && sender != timelock()) revert NotAdminOrTimelock();
        _;
    }

    /*//////////////////////////////////////////////////////////////
                              CONSTRUCTOR
    //////////////////////////////////////////////////////////////*/

    constructor() {
        _disableInitializers();
    }

    /**
     * @notice Initialize the governor with the given parameters.
     * @param _votingToken The governance token used for voting.
     * @param _supplyType The type of supply to use for voting calculations.
     * @param _admin Admin address for the governor.
     * @param _manager Manager address.
     * @param _timelock The governance timelock.
     * @param _proposalTypesConfigurator Proposal types configurator contract.
     * @param _proposalTypes Initial proposal types to set.
     */
    function initialize(
        IVotingToken _votingToken,
        SupplyType _supplyType,
        address _admin,
        address _manager,
        TimelockControllerUpgradeable _timelock,
        IProposalTypesConfigurator _proposalTypesConfigurator,
        IProposalTypesConfigurator.ProposalType[] calldata _proposalTypes
    ) public initializer {
        PROPOSAL_TYPES_CONFIGURATOR = _proposalTypesConfigurator;
        SUPPLY_TYPE = _supplyType;

        PROPOSAL_TYPES_CONFIGURATOR.initialize(address(this), _proposalTypes);

        __Governor_init("Agora");
        __GovernorCountingSimple_init();
        __GovernorVotes_init(_votingToken);
        __GovernorSettings_init({initialVotingDelay: 6575, initialVotingPeriod: 46027, initialProposalThreshold: 0});
        __GovernorTimelockControl_init(_timelock);

        admin = _admin;
        manager = _manager;
    }

    /*//////////////////////////////////////////////////////////////
                             VIEW FUNCTIONS
    //////////////////////////////////////////////////////////////*/

    /**
     * @notice Returns the quorum for a `proposalId`, in terms of number of votes: `supply * numerator / denominator`.
     * @dev Supply is calculated at the proposal snapshot timepoint.
     * @dev Quorum value is derived from `PROPOSAL_TYPES_CONFIGURATOR`.
     */
    function quorum(uint256 proposalId) public view virtual override returns (uint256) {
        uint256 snapshotBlock = proposalSnapshot(proposalId);
        uint256 supply;
        if (SUPPLY_TYPE == SupplyType.Total) {
            supply = token.getPastTotalSupply(snapshotBlock);
        } else {
            supply = token.getPastVotableSupply(snapshotBlock);
        }

        uint8 proposalTypeId = _proposals[proposalId].proposalType;

        return (supply * PROPOSAL_TYPES_CONFIGURATOR.proposalTypes(proposalTypeId).quorum) / PERCENT_DIVISOR;
    }

    /**
     * @dev Updated version in which quorum is based on `proposalId` instead of snapshot block.
     */
    function _quorumReached(uint256 proposalId)
        internal
        view
        virtual
        override(GovernorCountingSimpleUpgradeableV2, GovernorUpgradeableV2)
        returns (bool)
    {
        (uint256 againstVotes, uint256 forVotes, uint256 abstainVotes) = proposalVotes(proposalId);

        return quorum(proposalId) <= againstVotes + forVotes + abstainVotes;
    }

    /**
     * @dev Added logic based on approval voting threshold to determine if vote has succeeded.
     */
    function _voteSucceeded(uint256 proposalId)
        internal
        view
        virtual
        override(GovernorCountingSimpleUpgradeableV2, GovernorUpgradeableV2)
        returns (bool voteSucceeded)
    {
        ProposalCore storage proposal = _proposals[proposalId];

        address votingModule = proposal.votingModule;
        if (votingModule != address(0)) {
            if (!VotingModule(votingModule)._voteSucceeded(proposalId)) {
                return false;
            }
        }

        uint256 approvalThreshold = PROPOSAL_TYPES_CONFIGURATOR.proposalTypes(proposal.proposalType).approvalThreshold;

        if (approvalThreshold == 0) return true;

        ProposalVote storage proposalVote = _proposalVotes[proposalId];
        uint256 forVotes = proposalVote.forVotes;
        uint256 totalVotes = forVotes + proposalVote.againstVotes;

        if (totalVotes != 0) {
            voteSucceeded = (forVotes * PERCENT_DIVISOR) / totalVotes >= approvalThreshold;
        }
    }

    /**
     * @notice Returns the proposal type of a proposal.
     * @param proposalId The id of the proposal.
     */
    function getProposalType(uint256 proposalId) external view returns (uint8) {
        return _proposals[proposalId].proposalType;
    }

    /**
     * @dev See {IGovernor-COUNTING_MODE}.
     * Params encoding:
     * - modules = custom external params depending on module used
     */
    function COUNTING_MODE()
        public
        pure
        virtual
        override(GovernorCountingSimpleUpgradeableV2, IGovernorUpgradeable)
        returns (string memory)
    {
        return "support=bravo&quorum=against,for,abstain&params=modules";
    }

    /**
     * @dev Returns the current version of the governor.
     */
    function VERSION() public pure virtual returns (uint256) {
        return GOVERNOR_VERSION;
    }

    /**
     * @notice Calculate `proposalId` hashing similarly to `hashProposal` but based on `module` and `proposalData`.
     * See {IGovernor-hashProposal}.
     * @param module The address of the voting module to use for this proposal.
     * @param proposalData The proposal data to pass to the voting module.
     * @param descriptionHash The hash of the proposal description.
     * @return The id of the proposal.
     */
    function hashProposalWithModule(address module, bytes memory proposalData, bytes32 descriptionHash)
        public
        view
        virtual
        returns (uint256)
    {
        return uint256(keccak256(abi.encode(address(this), module, proposalData, descriptionHash)));
    }

    /**
     * @inheritdoc GovernorSettingsUpgradeableV2
     */
    function proposalThreshold()
        public
        view
        override(GovernorSettingsUpgradeableV2, GovernorUpgradeableV2)
        returns (uint256)
    {
        return GovernorSettingsUpgradeableV2.proposalThreshold();
    }

    function _executor()
        internal
        view
        override(GovernorUpgradeableV2, GovernorTimelockControlUpgradeableV2)
        returns (address)
    {
        return GovernorTimelockControlUpgradeableV2._executor();
    }

    /**
     * @inheritdoc GovernorTimelockControlUpgradeableV2
     */
    function state(uint256 proposalId)
        public
        view
        virtual
        override(GovernorUpgradeableV2, GovernorTimelockControlUpgradeableV2)
        returns (ProposalState)
    {
        return GovernorTimelockControlUpgradeableV2.state(proposalId);
    }

    /**
     * @inheritdoc GovernorTimelockControlUpgradeableV2
     */
    function supportsInterface(bytes4 interfaceId)
        public
        view
        virtual
        override(GovernorUpgradeableV2, GovernorTimelockControlUpgradeableV2)
        returns (bool)
    {
        return GovernorTimelockControlUpgradeableV2.supportsInterface(interfaceId);
    }

    /*//////////////////////////////////////////////////////////////
                           WRITE FUNCTIONS
    //////////////////////////////////////////////////////////////*/

    /**
     * @notice Approve or reject a voting module. Only the admin or timelock can call this function.
     * @param module The address of the voting module to approve or reject.
     * @param approved Whether to approve or reject the voting module.
     */
    function setModuleApproval(address module, bool approved) external onlyAdminOrTimelock {
        approvedModules[module] = approved;
    }

    /**
     * @notice Set the deadline for a proposal. Only the admin or timelock can call this function.
     * @param proposalId The id of the proposal.
     * @param deadline The new deadline for the proposal.
     */
    function setProposalDeadline(uint256 proposalId, uint64 deadline) external onlyAdminOrTimelock {
        _proposals[proposalId].voteEnd.setDeadline(deadline);
        emit ProposalDeadlineUpdated(proposalId, deadline);
    }

    /**
     * @inheritdoc GovernorSettingsUpgradeableV2
     */
    function setVotingDelay(uint256 newVotingDelay) public override onlyAdminOrTimelock {
        _setVotingDelay(newVotingDelay);
    }

    /**
     * @inheritdoc GovernorSettingsUpgradeableV2
     */
    function setVotingPeriod(uint256 newVotingPeriod) public override onlyAdminOrTimelock {
        _setVotingPeriod(newVotingPeriod);
    }

    /**
     * @inheritdoc GovernorSettingsUpgradeableV2
     */
    function setProposalThreshold(uint256 newProposalThreshold) public override onlyAdminOrTimelock {
        _setProposalThreshold(newProposalThreshold);
    }

    /**
     * @notice Set the admin address. Only the admin or timelock can call this function.
     * @param _newAdmin The new admin address.
     */
    function setAdmin(address _newAdmin) external onlyAdminOrTimelock {
        emit AdminSet(admin, _newAdmin);
        admin = _newAdmin;
    }

    /**
     * @notice Set the manager address. Only the admin or timelock can call this function.
     * @param _newManager The new manager address.
     */
    function setManager(address _newManager) external onlyAdminOrTimelock {
        emit ManagerSet(manager, _newManager);
        manager = _newManager;
    }

    /**
     * @dev Updated internal vote casting mechanism which delegates counting logic to voting module,
     * in addition to executing standard `_countVote`. See {IGovernor-_castVote}.
     */
    function _castVote(uint256 proposalId, address account, uint8 support, string memory reason, bytes memory params)
        internal
        virtual
        override
        returns (uint256 weight)
    {
        require(state(proposalId) == ProposalState.Active, "Governor: vote not currently active");

        weight = _getVotes(account, _proposals[proposalId].voteStart.getDeadline(), "");

        _countVote(proposalId, account, support, weight, params);

        address votingModule = _proposals[proposalId].votingModule;

        if (votingModule != address(0)) {
            VotingModule(votingModule)._countVote(proposalId, account, support, weight, params);
        }

        if (params.length == 0) {
            emit VoteCast(account, proposalId, support, weight, reason);
        } else {
            emit VoteCastWithParams(account, proposalId, support, weight, reason, params);
        }
    }

    /**
     * @inheritdoc GovernorUpgradeableV2
     */
    function relay(address target, uint256 value, bytes calldata data)
        external
        payable
        virtual
        override(GovernorUpgradeableV2)
        onlyGovernance
    {
        if (approvedModules[target]) revert InvalidRelayTarget(target);
        (bool success, bytes memory returndata) = target.call{value: value}(data);
        AddressUpgradeable.verifyCallResult(success, returndata, "Governor: relay reverted without message");
    }

    /**
     * @inheritdoc GovernorUpgradeableV2
     * @dev Updated version in which default `proposalType` is set to 0.
     */
    function propose(
        address[] memory targets,
        uint256[] memory values,
        bytes[] memory calldatas,
        string memory description
    ) public virtual override(IGovernorUpgradeable, GovernorUpgradeableV2) returns (uint256) {
        return propose(targets, values, calldatas, description, 0);
    }

    /**
     * @notice Propose a new proposal. Only the manager or an address with votes above the proposal threshold can propose.
     * See {IGovernor-propose}.
     * @dev Updated version of `propose` in which `proposalType` is set and checked.
     */
    function propose(
        address[] memory targets,
        uint256[] memory values,
        bytes[] memory calldatas,
        string memory description,
        uint8 proposalTypeId
    ) public virtual returns (uint256 proposalId) {
        address proposer = _msgSender();
        if (proposer != manager && getVotes(proposer, block.number - 1) < proposalThreshold()) {
            revert InvalidVotesBelowThreshold();
        }

        if (targets.length != values.length) revert InvalidProposalLength();
        if (targets.length != calldatas.length) revert InvalidProposalLength();
        if (targets.length == 0) revert InvalidEmptyProposal();

        // Revert if `proposalType` is unset or requires module
        if (
            bytes(PROPOSAL_TYPES_CONFIGURATOR.proposalTypes(proposalTypeId).name).length == 0
                || PROPOSAL_TYPES_CONFIGURATOR.proposalTypes(proposalTypeId).module != address(0)
        ) {
            revert InvalidProposalType(proposalTypeId);
        }

        PROPOSAL_TYPES_CONFIGURATOR.validateProposalData(targets, calldatas, proposalTypeId);

        proposalId = hashProposal(targets, values, calldatas, keccak256(bytes(description)));

        ProposalCore storage proposal = _proposals[proposalId];
        if (!proposal.voteStart.isUnset()) revert InvalidProposalExists();

        uint64 snapshot = block.number.toUint64() + votingDelay().toUint64();
        uint64 deadline = snapshot + votingPeriod().toUint64();

        proposal.voteStart.setDeadline(snapshot);
        proposal.voteEnd.setDeadline(deadline);
        proposal.proposalType = proposalTypeId;
        proposal.proposer = proposer;

        emit ProposalCreated(
            proposalId,
            _msgSender(),
            targets,
            values,
            new string[](targets.length),
            calldatas,
            snapshot,
            deadline,
            description,
            proposalTypeId
        );
    }

    /**
     * @notice Propose a new proposal using a custom voting module. Only the manager or an address with votes above the
     * proposal threshold can propose. Uses the default proposal type.
     * @param module The address of the voting module to use for this proposal.
     * @param proposalData The proposal data to pass to the voting module.
     * @param description The description of the proposal.
     * @return The id of the proposal.
     */
    function proposeWithModule(VotingModule module, bytes memory proposalData, string memory description)
        public
        virtual
        returns (uint256)
    {
        return proposeWithModule(module, proposalData, description, 0);
    }

    /**
     * @notice Propose a new proposal using a custom voting module. Only the manager or an address with votes above the
     * proposal threshold can propose.
     * @param module The address of the voting module to use for this proposal.
     * @param proposalData The proposal data to pass to the voting module.
     * @param description The description of the proposal.
     * @param proposalTypeId The type of the proposal.
     * @dev Updated version in which `proposalTypeId` is set and checked.
     * @return proposalId The id of the proposal.
     */
    function proposeWithModule(
        VotingModule module,
        bytes memory proposalData,
        string memory description,
        uint8 proposalTypeId
    ) public virtual returns (uint256 proposalId) {
        address proposer = _msgSender();
        if (proposer != manager) {
            if (getVotes(proposer, block.number - 1) < proposalThreshold()) revert InvalidVotesBelowThreshold();
        }

        require(approvedModules[address(module)], "Governor: module not approved");

        // Revert if `proposalTypeId` is unset or doesn't match module
        if (
            bytes(PROPOSAL_TYPES_CONFIGURATOR.proposalTypes(proposalTypeId).name).length == 0
                || PROPOSAL_TYPES_CONFIGURATOR.proposalTypes(proposalTypeId).module != address(module)
        ) {
            revert InvalidProposalType(proposalTypeId);
        }

        bytes32 descriptionHash = keccak256(bytes(description));

        proposalId = hashProposalWithModule(address(module), proposalData, descriptionHash);

        ProposalCore storage proposal = _proposals[proposalId];
        if (!proposal.voteStart.isUnset()) revert InvalidProposalExists();

        uint64 snapshot = block.number.toUint64() + votingDelay().toUint64();
        uint64 deadline = snapshot + votingPeriod().toUint64();

        proposal.voteStart.setDeadline(snapshot);
        proposal.voteEnd.setDeadline(deadline);
        proposal.votingModule = address(module);
        proposal.proposalType = proposalTypeId;
        proposal.proposer = proposer;

        module.propose(proposalId, proposalData, descriptionHash);

        emit ProposalCreated(
            proposalId, proposer, address(module), proposalData, snapshot, deadline, description, proposalTypeId
        );
    }

    /**
     * @notice Allows admin or timelock to modify the `proposalTypeId` of a proposal, in case it was set incorrectly.
     * @param proposalId The id of the proposal.
     * @param proposalTypeId The new proposal type.
     */
    function editProposalType(uint256 proposalId, uint8 proposalTypeId) external onlyAdminOrTimelock {
        if (proposalSnapshot(proposalId) == 0) revert InvalidProposalId();

<<<<<<< HEAD
        // Revert if `proposalType` is unset or the proposal has a different voting module
=======
        // Revert if `proposalTypeId` is unset or the proposal has a different voting module
>>>>>>> 012348a2
        if (
            bytes(PROPOSAL_TYPES_CONFIGURATOR.proposalTypes(proposalTypeId).name).length == 0
                || PROPOSAL_TYPES_CONFIGURATOR.proposalTypes(proposalTypeId).module != _proposals[proposalId].votingModule
        ) {
            revert InvalidProposalType(proposalTypeId);
        }

        _proposals[proposalId].proposalType = proposalTypeId;

        emit ProposalTypeUpdated(proposalId, proposalTypeId);
    }

    /**
     * @notice Cancel a proposal. Only the admin, timelock, or proposer can call this function.
     * See {GovernorUpgradeableV2-_cancel}.
     */
    function cancel(
        address[] memory targets,
        uint256[] memory values,
        bytes[] memory calldatas,
        bytes32 descriptionHash
    ) public returns (uint256) {
        uint256 proposalId = hashProposal(targets, values, calldatas, descriptionHash);
        address sender = _msgSender();
        require(
            sender == admin || sender == timelock() || sender == _proposals[proposalId].proposer,
            "Governor: only admin, governor timelock, or proposer can cancel"
        );

        return _cancel(targets, values, calldatas, descriptionHash);
    }

    function _cancel(
        address[] memory targets,
        uint256[] memory values,
        bytes[] memory calldatas,
        bytes32 descriptionHash
    ) internal override(GovernorUpgradeableV2, GovernorTimelockControlUpgradeableV2) returns (uint256) {
        return GovernorTimelockControlUpgradeableV2._cancel(targets, values, calldatas, descriptionHash);
    }

    /**
     * @notice Cancel a proposal with a custom voting module. See {GovernorUpgradeableV2-_cancel}.
     * @param module The address of the voting module to use for this proposal.
     * @param proposalData The proposal data to pass to the voting module.
     * @param descriptionHash The hash of the proposal description.
     * @return The id of the proposal.
     */
    function cancelWithModule(VotingModule module, bytes memory proposalData, bytes32 descriptionHash)
        public
        virtual
        returns (uint256)
    {
        uint256 proposalId = hashProposalWithModule(address(module), proposalData, descriptionHash);
        address sender = _msgSender();
        require(
            sender == admin || sender == timelock() || sender == _proposals[proposalId].proposer,
            "Governor: only admin, governor timelock, or proposer can cancel"
        );

        ProposalState status = state(proposalId);
<<<<<<< HEAD
        require(status != ProposalState.Canceled && status != ProposalState.Executed, "Governor: proposal not active");

=======

        require(
            status != ProposalState.Canceled && status != ProposalState.Expired && status != ProposalState.Executed,
            "Governor: proposal not active"
        );
>>>>>>> 012348a2
        _proposals[proposalId].canceled = true;

        emit ProposalCanceled(proposalId);

        // Code from GovernorTimelockControlUpgradeableV2._cancel
        if (_timelockIds[proposalId] != 0) {
            _timelock.cancel(_timelockIds[proposalId]);
            delete _timelockIds[proposalId];
        }

        return proposalId;
    }

    /**
     * @inheritdoc GovernorTimelockControlUpgradeableV2
     */
    function queue(address[] memory targets, uint256[] memory values, bytes[] memory calldatas, bytes32 descriptionHash)
        public
        override
        returns (uint256)
    {
        return super.queue(targets, values, calldatas, descriptionHash);
    }

    /**
     * @notice Queue a proposal with a custom voting module. See {GovernorTimelockControlUpgradeableV2-queue}.
     */
    function queueWithModule(VotingModule module, bytes memory proposalData, bytes32 descriptionHash)
        public
        returns (uint256)
    {
        uint256 proposalId = hashProposalWithModule(address(module), proposalData, descriptionHash);

        (address[] memory targets, uint256[] memory values, bytes[] memory calldatas) =
            module._formatExecuteParams(proposalId, proposalData);

        require(state(proposalId) == ProposalState.Succeeded, "Governor: proposal not successful");

        uint256 delay = _timelock.getMinDelay();
        _timelockIds[proposalId] = _timelock.hashOperationBatch(targets, values, calldatas, 0, descriptionHash);
        _timelock.scheduleBatch(targets, values, calldatas, 0, descriptionHash, delay);

        emit ProposalQueued(proposalId, block.timestamp + delay);

        return proposalId;
    }

    /**
     * @inheritdoc GovernorUpgradeableV2
     */
    function execute(
        address[] memory targets,
        uint256[] memory values,
        bytes[] memory calldatas,
        bytes32 descriptionHash
    ) public payable override(IGovernorUpgradeable, GovernorUpgradeableV2) returns (uint256) {
        uint256 proposalId = hashProposal(targets, values, calldatas, descriptionHash);

        ProposalState status = state(proposalId);
        require(status == ProposalState.Queued, "Governor: proposal not queued");
        _proposals[proposalId].executed = true;

        emit ProposalExecuted(proposalId);

        _beforeExecute(proposalId, targets, values, calldatas, descriptionHash);
        _execute(proposalId, targets, values, calldatas, descriptionHash);
        _afterExecute(proposalId, targets, values, calldatas, descriptionHash);

        return proposalId;
    }

    function _execute(
        uint256 proposalId,
        address[] memory targets,
        uint256[] memory values,
        bytes[] memory calldatas,
        bytes32 descriptionHash
    ) internal override(GovernorUpgradeableV2, GovernorTimelockControlUpgradeableV2) {
        return GovernorTimelockControlUpgradeableV2._execute(proposalId, targets, values, calldatas, descriptionHash);
    }

    /**
     * Executes a proposal via a custom voting module. See {IGovernor-execute}.
     *
     * @param module The address of the voting module to use for this proposal.
     * @param proposalData The proposal data to pass to the voting module.
     * @param descriptionHash The hash of the proposal description.
     */
    function executeWithModule(VotingModule module, bytes memory proposalData, bytes32 descriptionHash)
        public
        payable
        virtual
        returns (uint256)
    {
        uint256 proposalId = hashProposalWithModule(address(module), proposalData, descriptionHash);

        ProposalState status = state(proposalId);
        require(status == ProposalState.Queued, "Governor: proposal not queued");
        _proposals[proposalId].executed = true;

        emit ProposalExecuted(proposalId);

        (address[] memory targets, uint256[] memory values, bytes[] memory calldatas) =
            module._formatExecuteParams(proposalId, proposalData);

        _beforeExecute(proposalId, targets, values, calldatas, descriptionHash);
        _execute(proposalId, targets, values, calldatas, descriptionHash);
        _afterExecute(proposalId, targets, values, calldatas, descriptionHash);

        return proposalId;
    }
}<|MERGE_RESOLUTION|>--- conflicted
+++ resolved
@@ -571,11 +571,7 @@
     function editProposalType(uint256 proposalId, uint8 proposalTypeId) external onlyAdminOrTimelock {
         if (proposalSnapshot(proposalId) == 0) revert InvalidProposalId();
 
-<<<<<<< HEAD
-        // Revert if `proposalType` is unset or the proposal has a different voting module
-=======
         // Revert if `proposalTypeId` is unset or the proposal has a different voting module
->>>>>>> 012348a2
         if (
             bytes(PROPOSAL_TYPES_CONFIGURATOR.proposalTypes(proposalTypeId).name).length == 0
                 || PROPOSAL_TYPES_CONFIGURATOR.proposalTypes(proposalTypeId).module != _proposals[proposalId].votingModule
@@ -637,16 +633,12 @@
         );
 
         ProposalState status = state(proposalId);
-<<<<<<< HEAD
-        require(status != ProposalState.Canceled && status != ProposalState.Executed, "Governor: proposal not active");
-
-=======
 
         require(
             status != ProposalState.Canceled && status != ProposalState.Expired && status != ProposalState.Executed,
             "Governor: proposal not active"
         );
->>>>>>> 012348a2
+        
         _proposals[proposalId].canceled = true;
 
         emit ProposalCanceled(proposalId);
