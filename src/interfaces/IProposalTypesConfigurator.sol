// SPDX-License-Identifier: MIT
pragma solidity ^0.8.19;

interface IProposalTypesConfigurator {
    /*//////////////////////////////////////////////////////////////
                                 ERRORS
    //////////////////////////////////////////////////////////////*/

    error InvalidQuorum();
    error InvalidApprovalThreshold();
    error InvalidProposalType();
    error InvalidParameterConditions();
    error NoDuplicateTxTypes();
    error InvalidScope();
    error NotAdminOrTimelock();
    error NotAdmin();
    error AlreadyInit();
    error InvalidGovernor();
    error Invalid4ByteSelector();
    error InvalidParamNotEqual();
    error InvalidParamRange();
    error InvalidProposedTxForType();

    /*//////////////////////////////////////////////////////////////
                                 EVENTS
    //////////////////////////////////////////////////////////////*/

    event ProposalTypeSet(
        uint8 indexed proposalTypeId, uint16 quorum, uint16 approvalThreshold, string name, string description
    );

    /*//////////////////////////////////////////////////////////////
                                STRUCTS
    //////////////////////////////////////////////////////////////*/

    struct ProposalType {
        uint16 quorum;
        uint16 approvalThreshold;
        string name;
        string description;
        address module;
<<<<<<< HEAD
        bytes24[] validScopes;
        bool exists;
=======
>>>>>>> 38057a9f
    }

    enum Comparators {
        EMPTY,
        EQUAL,
        LESS_THAN,
        GREATER_THAN
    }

    struct Scope {
        bytes24 key;
        bytes encodedLimits;
        bytes[] parameters;
        Comparators[] comparators;
        uint8 proposalTypeId;
        string description;
        bool exists;
    }

    /*//////////////////////////////////////////////////////////////
                               FUNCTIONS
    //////////////////////////////////////////////////////////////*/

    function initialize(address _governor, ProposalType[] calldata _proposalTypes) external;

    function proposalTypes(uint8 proposalTypeId) external view returns (ProposalType memory);
    function assignedScopes(uint8 proposalTypeId, bytes24 scopeKey) external view returns (Scope memory);
    function scopeExists(bytes24 key) external view returns (bool);

    function setProposalType(
        uint8 proposalTypeId,
        uint16 quorum,
        uint16 approvalThreshold,
        string memory name,
        string memory description,
        address module
    ) external;

    function setScopeForProposalType(
        uint8 proposalTypeId,
        bytes24 key,
        bytes calldata encodedLimit,
        bytes[] memory parameters,
        Comparators[] memory comparators,
        string memory description
    ) external;

    function addScopeForProposalType(uint8 proposalTypeId, Scope calldata scope) external;
    function getLimit(uint8 proposalTypeId, bytes24 key) external returns (bytes memory);
    function disableScope(uint8 proposalTypeId, bytes24 scopeKey) external;
    function validateProposedTx(bytes calldata proposedTx, uint8 proposalTypeId, bytes24 key) external;
    function validateProposalData(address[] memory targets, bytes[] memory calldatas, uint8 proposalTypeId) external;
}<|MERGE_RESOLUTION|>--- conflicted
+++ resolved
@@ -39,11 +39,7 @@
         string name;
         string description;
         address module;
-<<<<<<< HEAD
-        bytes24[] validScopes;
         bool exists;
-=======
->>>>>>> 38057a9f
     }
 
     enum Comparators {
