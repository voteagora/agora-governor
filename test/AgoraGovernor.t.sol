--- conflicted
+++ resolved
@@ -2411,21 +2411,14 @@
         comparators[1] = IProposalTypesConfigurator.Comparators(1); // EQ
         comparators[2] = IProposalTypesConfigurator.Comparators(3); // GREATER THAN
 
-<<<<<<< HEAD
         IProposalTypesConfigurator.SupportedTypes[] memory types = new IProposalTypesConfigurator.SupportedTypes[](3);
 
         types[0] = IProposalTypesConfigurator.SupportedTypes(7); // address
         types[1] = IProposalTypesConfigurator.SupportedTypes(7); // address
         types[2] = IProposalTypesConfigurator.SupportedTypes(6); // uint256
 
-        proposalTypesConfigurator.setProposalType(0, 3_000, 9_910, "Default", "Lorem Ipsum", address(0), scopes);
+        proposalTypesConfigurator.setProposalType(0, 3_000, 9_910, "Default", "Lorem Ipsum", address(0));
         proposalTypesConfigurator.setScopeForProposalType(0, scopeKey, txEncoded, parameters, comparators, types);
-=======
-        proposalTypesConfigurator.setProposalType(0, 3_000, 9_910, "Default", "Lorem Ipsum", address(0));
-        proposalTypesConfigurator.setScopeForProposalType(
-            0, scopeKey, txEncoded, parameters, comparators, "Lorem Ipsum"
-        );
->>>>>>> 3bcc1994
     }
 
     function test_CreateScopedProposal() public virtual {
