// SPDX-License-Identifier: MIT
pragma solidity ^0.8.19;

import {IProposalTypesConfigurator} from "src/interfaces/IProposalTypesConfigurator.sol";
import {IAgoraGovernor} from "src/interfaces/IAgoraGovernor.sol";
import {Validator} from "src/lib/Validator.sol";

/**
 * Contract that stores proposalTypes for the Agora Governor.
 * @custom:security-contact security@voteagora.com
 */
contract ProposalTypesConfigurator is IProposalTypesConfigurator {
    /*//////////////////////////////////////////////////////////////
                                 EVENTS
    //////////////////////////////////////////////////////////////*/

    event ScopeCreated(uint8 indexed proposalTypeId, bytes24 indexed scopeKey, bytes4 selector, string description);
    event ScopeDisabled(uint8 indexed proposalTypeId, bytes24 indexed scopeKey);
    event ScopeDeleted(uint8 indexed proposalTypeId, bytes24 indexed scopeKey);

    /*//////////////////////////////////////////////////////////////
                           IMMUTABLE STORAGE
    //////////////////////////////////////////////////////////////*/

    IAgoraGovernor public immutable GOVERNOR;

    /// @notice Max value of `quorum` and `approvalThreshold` in `ProposalType`
    uint16 public constant PERCENT_DIVISOR = 10_000;
    // @notice Max length of the `assignedScopes` array
    uint8 public constant MAX_SCOPE_LENGTH = 5;

    /*//////////////////////////////////////////////////////////////
                                STORAGE
    //////////////////////////////////////////////////////////////*/

    mapping(uint8 proposalTypeId => ProposalType) internal _proposalTypes;
    mapping(uint8 proposalTypeId => mapping(bytes24 key => Scope[])) internal _assignedScopes;
    mapping(bytes24 key => bool) internal _scopeExists;

    /*//////////////////////////////////////////////////////////////
                               MODIFIERS
    //////////////////////////////////////////////////////////////*/

    modifier onlyAdminOrTimelock() {
        if (msg.sender != GOVERNOR.admin() && msg.sender != GOVERNOR.timelock()) revert NotAdminOrTimelock();
        _;
    }

    /*//////////////////////////////////////////////////////////////
                              CONSTRUCTOR
    //////////////////////////////////////////////////////////////*/

    /**
     * @notice Initialize the contract with the governor and proposal types.
     * @param _governor Address of the governor contract.
     * @param _proposalTypesInit Array of ProposalType structs to initialize the contract with.
     */
    constructor(address _governor, ProposalType[] memory _proposalTypesInit) {
        if (_governor == address(0)) revert InvalidGovernor();

        GOVERNOR = IAgoraGovernor(_governor);

        for (uint8 i = 0; i < _proposalTypesInit.length; i++) {
            _setProposalType(
                i,
                _proposalTypesInit[i].quorum,
                _proposalTypesInit[i].approvalThreshold,
                _proposalTypesInit[i].name,
                _proposalTypesInit[i].description,
                _proposalTypesInit[i].module
            );
        }
    }

    /*//////////////////////////////////////////////////////////////
                               FUNCTIONS
    //////////////////////////////////////////////////////////////*/

    /**
     * @notice Get the parameters for a proposal type.
     * @param proposalTypeId Id of the proposal type.
     * @return ProposalType struct of of the proposal type.
     */
    function proposalTypes(uint8 proposalTypeId) external view returns (ProposalType memory) {
        return _proposalTypes[proposalTypeId];
    }

    /**
     * @notice Get the scope that is assigned to a given proposal type.
     * @param proposalTypeId Id of the proposal type.
     * @param scopeKey The function selector + contract address that is the key for a scope.
     * @return Scope struct of the scope.
     */
    function assignedScopes(uint8 proposalTypeId, bytes24 scopeKey) external view returns (Scope[] memory) {
        return _assignedScopes[proposalTypeId][scopeKey];
    }

    /**
     * @notice Returns a boolean if a scope exists.
     * @param key A function selector and contract address that represent the type hash, i.e. 4byte(keccak256("foobar(uint,address)")) + bytes20(contractAddress).
     * @return boolean returns true if the scope is defined.
     */
    function scopeExists(bytes24 key) external view override returns (bool) {
        return _scopeExists[key];
    }

    /**
     * @notice Sets the scope for a given proposal type.
     * @param proposalTypeId Id of the proposal type.
     * @param key A function selector and contract address that represent the type hash, i.e. 4byte(keccak256("foobar(uint,address)")) + bytes20(contractAddress).
     * @param selector A 4 byte function selector.
     * @param parameters The list of byte represented values to be compared.
     * @param comparators List of enumuerated values represent which comparison to use when enforcing limit checks on parameters.
     * @param types List of enumuerated types that map onto each of the supplied parameters.
     * @param description String that's the describes the scope
     */
    function setScopeForProposalType(
        uint8 proposalTypeId,
        bytes24 key,
        bytes4 selector,
        bytes[] memory parameters,
        Comparators[] memory comparators,
        SupportedTypes[] memory types,
        string calldata description
    ) external override onlyAdminOrTimelock {
        if (!_proposalTypes[proposalTypeId].exists) revert InvalidProposalType();
        if (parameters.length != comparators.length) revert InvalidParameterConditions();
        if (_assignedScopes[proposalTypeId][key].length == MAX_SCOPE_LENGTH) revert MaxScopeLengthReached();

        Scope memory scope = Scope(key, selector, parameters, comparators, types, proposalTypeId, description, true);
        _assignedScopes[proposalTypeId][key].push(scope);
        _scopeExists[key] = true;

        emit ScopeCreated(proposalTypeId, key, selector, description);
    }

    /**
     * @notice Set the parameters for a proposal type. Only callable by the admin or timelock.
     * @param proposalTypeId Id of the proposal type
     * @param quorum Quorum percentage, scaled by `PERCENT_DIVISOR`
     * @param approvalThreshold Approval threshold percentage, scaled by `PERCENT_DIVISOR`
     * @param name Name of the proposal type
     * @param description Describes the proposal type
     * @param module Address of module that can only use this proposal type
     */
    function setProposalType(
        uint8 proposalTypeId,
        uint16 quorum,
        uint16 approvalThreshold,
        string calldata name,
        string calldata description,
        address module
    ) external override onlyAdminOrTimelock {
        _setProposalType(proposalTypeId, quorum, approvalThreshold, name, description, module);
    }

    function _setProposalType(
        uint8 proposalTypeId,
        uint16 quorum,
        uint16 approvalThreshold,
        string memory name,
        string memory description,
        address module
    ) internal {
        if (quorum > PERCENT_DIVISOR) revert InvalidQuorum();
        if (approvalThreshold > PERCENT_DIVISOR) revert InvalidApprovalThreshold();

        _proposalTypes[proposalTypeId] = ProposalType(quorum, approvalThreshold, name, description, module, true);

        emit ProposalTypeSet(proposalTypeId, quorum, approvalThreshold, name, description, module);
    }

    /**
     * @notice Adds an additional scope for a given proposal type.
     * @param proposalTypeId Id of the proposal type
     * @param scope An object that contains the scope for a transaction type hash
     */
    function addScopeForProposalType(uint8 proposalTypeId, Scope calldata scope)
        external
        override
        onlyAdminOrTimelock
    {
        if (!_proposalTypes[proposalTypeId].exists) revert InvalidProposalType();
        if (scope.parameters.length != scope.comparators.length) revert InvalidParameterConditions();
<<<<<<< HEAD
        if (_assignedScopes[proposalTypeId][scope.key].length == MAX_SCOPE_LENGTH) revert MaxScopeLengthReached();

        bytes24 scopeKey = scope.key;
=======
>>>>>>> 5e49671d

        _scopeExists[scope.key] = true;
        _assignedScopes[proposalTypeId][scope.key].push(scope);

        emit ScopeCreated(proposalTypeId, scope.key, scope.selector, scope.description);
    }

    /**
     * @notice Retrives the function selector of a transaction for a given proposal type.
     * @param proposalTypeId Id of the proposal type
     * @param key A type signature of a function and contract address that has a limit specified in a scope
     */
    function getSelector(uint8 proposalTypeId, bytes24 key) public view returns (bytes4 selector) {
        if (!_proposalTypes[proposalTypeId].exists) revert InvalidProposalType();
        Scope memory validScope = _assignedScopes[proposalTypeId][key][0];
        return validScope.selector;
    }

    /**
     * @notice Disables a scopes for all contract + function signatures.
     * @param proposalTypeId the proposal type ID that has the assigned scope.
     * @param scopeKey the contract and function signature representing the scope key
     * @param idx the index of the assigned scope.
     */
    function disableScope(uint8 proposalTypeId, bytes24 scopeKey, uint8 idx) external override onlyAdminOrTimelock {
        _assignedScopes[proposalTypeId][scopeKey][idx].exists = false;
        emit ScopeDisabled(proposalTypeId, scopeKey);
    }

    /**
     * @notice Deletes a scope inside assignedScopes for a proposal type.
     * @param proposalTypeId the proposal type ID that has the assigned scope.
     * @param scopeKey the contract and function signature representing the scope key
     * @param idx the index of the assigned scope.
     */
    function deleteScope(uint8 proposalTypeId, bytes24 scopeKey, uint8 idx) external override onlyAdminOrTimelock {
        delete _assignedScopes[proposalTypeId][scopeKey][idx];
        emit ScopeDeleted(proposalTypeId, scopeKey);
    }

    /**
     * @notice Validates that a proposed transaction conforms to the scope defined in a given proposal type. Note: This
     *   version only supports functions that have for each parameter 32-byte abi encodings, please see the ABI
     *   specification to see which types are not supported. The types that are supported are as follows:
     *      - Uint
     *      - Address
     *      - Bytes32
     * @param proposedTx The calldata of the proposed transaction
     * @param proposalTypeId Id of the proposal type
     * @param key A type signature of a function and contract address that has a limit specified in a scope
     */
    function validateProposedTx(bytes calldata proposedTx, uint8 proposalTypeId, bytes24 key) public view {
        Scope[] memory scopes = _assignedScopes[proposalTypeId][key];

        for (uint8 i = 0; i < scopes.length; i++) {
            Scope memory validScope = scopes[i];
            if (validScope.selector != bytes4(proposedTx[:4])) revert Invalid4ByteSelector();

            if (validScope.exists) {
                uint256 startIdx = 4;
                uint256 endIdx = startIdx;
                for (uint8 j = 0; j < validScope.parameters.length; j++) {
                    endIdx = endIdx + validScope.parameters[j].length;

                    Validator.determineValidation(
                        proposedTx[startIdx:endIdx],
                        validScope.parameters[j],
                        validScope.types[j],
                        validScope.comparators[j]
                    );

                    startIdx = endIdx;
                }
            }
        }
    }

    /**
     * @notice Validates the proposed transactions against the defined scopes based on the proposal type
     * proposal threshold can propose.
     * @param targets The list of target contract addresses.
     * @param calldatas The list of proposed transaction calldata.
     * @param proposalTypeId The type of the proposal.
     */
    function validateProposalData(address[] memory targets, bytes[] calldata calldatas, uint8 proposalTypeId)
        external
        view
    {
        if (calldatas.length == 0) revert InvalidCalldatasLength();

        for (uint8 i = 0; i < calldatas.length; i++) {
            if (calldatas[i].length < 4) revert InvalidCalldata();

            bytes24 scopeKey = _pack(targets[i], bytes4(calldatas[i]));
            if (_assignedScopes[proposalTypeId][scopeKey].length != 0) {
                validateProposedTx(calldatas[i], proposalTypeId, scopeKey);
            } else {
                if (_scopeExists[scopeKey]) {
                    revert InvalidProposedTxForType();
                }
            }
        }
    }

    /**
     * @notice Generates the scope key defined as the contract address combined with the function selector
     * @param contractAddress Address of the contract to be enforced by the scope
     * @param selector A byte4 function selector on the contract to be enforced by the scope
     */
    function _pack(address contractAddress, bytes4 selector) internal pure returns (bytes24 result) {
        bytes20 left = bytes20(contractAddress);
        assembly ("memory-safe") {
            left := and(left, shl(96, not(0)))
            selector := and(selector, shl(224, not(0)))
            result := or(left, shr(160, selector))
        }
    }
}<|MERGE_RESOLUTION|>--- conflicted
+++ resolved
@@ -182,12 +182,7 @@
     {
         if (!_proposalTypes[proposalTypeId].exists) revert InvalidProposalType();
         if (scope.parameters.length != scope.comparators.length) revert InvalidParameterConditions();
-<<<<<<< HEAD
         if (_assignedScopes[proposalTypeId][scope.key].length == MAX_SCOPE_LENGTH) revert MaxScopeLengthReached();
-
-        bytes24 scopeKey = scope.key;
-=======
->>>>>>> 5e49671d
 
         _scopeExists[scope.key] = true;
         _assignedScopes[proposalTypeId][scope.key].push(scope);
