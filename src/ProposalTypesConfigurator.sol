--- conflicted
+++ resolved
@@ -272,13 +272,8 @@
      * @param proposalTypeId The type of the proposal.
      */
     function validateProposalData(address[] memory targets, bytes[] calldata calldatas, uint8 proposalTypeId)
-<<<<<<< HEAD
-        public
-        view
-=======
         view
         external
->>>>>>> 940adad7
     {
         for (uint8 i = 0; i < calldatas.length; i++) {
             bytes24 scopeKey = _pack(targets[i], bytes4(calldatas[i]));
