// SPDX-License-Identifier: MIT
pragma solidity ^0.8.19;

import {Test} from "forge-std/Test.sol";
import {ProposalTypesConfigurator} from "src/ProposalTypesConfigurator.sol";
import {IProposalTypesConfigurator} from "src/interfaces/IProposalTypesConfigurator.sol";

contract ProposalTypesConfiguratorTest is Test {
    /*//////////////////////////////////////////////////////////////
                                 EVENTS
    //////////////////////////////////////////////////////////////*/

    event ProposalTypeSet(
        uint8 indexed proposalTypeId, uint16 quorum, uint16 approvalThreshold, string name, string description
    );

<<<<<<< HEAD
    event ScopeCreated(uint8 indexed proposalTypeId, bytes24 indexed scopeKey, bytes4 selector);
=======
    event ScopeCreated(uint8 indexed proposalTypeId, bytes24 indexed scopeKey, bytes encodedLimit, string description);
    event ScopeDisabled(uint8 indexed proposalTypeId, bytes24 indexed scopeKey);
>>>>>>> 8ebc5d17

    /*//////////////////////////////////////////////////////////////
                                STORAGE
    //////////////////////////////////////////////////////////////*/
    address admin = makeAddr("admin");
    address timelock = makeAddr("timelock");
    address manager = makeAddr("manager");
    address deployer = makeAddr("deployer");
    GovernorMock public governor;
    ProposalTypesConfigurator public proposalTypesConfigurator;

    /*//////////////////////////////////////////////////////////////
                                 SETUP
    //////////////////////////////////////////////////////////////*/

    function setUp() public virtual {
        governor = new GovernorMock(admin, timelock);

        vm.startPrank(deployer);
        proposalTypesConfigurator = new ProposalTypesConfigurator();
        proposalTypesConfigurator.initialize(address(governor), new ProposalTypesConfigurator.ProposalType[](0));
        vm.stopPrank();

        vm.startPrank(admin);
        proposalTypesConfigurator.setProposalType(0, 3_000, 5_000, "Default", "Lorem Ipsum", address(0));
        proposalTypesConfigurator.setProposalType(1, 5_000, 7_000, "Alt", "Lorem Ipsum", address(0));

        // Setup Scope logic
        bytes32 txTypeHash = keccak256("transfer(address,address,uint256)");
        address contractAddress = makeAddr("contract");
        bytes24 scopeKey = _pack(contractAddress, bytes4(txTypeHash));
        address _from = makeAddr("from");
        address _to = makeAddr("to");
        bytes4 txEncoded = bytes4(abi.encodeWithSignature("transfer(address,address,uint256)", _from, _to, uint256(10)));

        bytes[] memory parameters = new bytes[](3);
        parameters[0] = abi.encode(uint256(uint160(_from)));
        parameters[1] = abi.encode(uint256(uint160(_to)));
        parameters[2] = abi.encode(uint256(10));

        IProposalTypesConfigurator.Comparators[] memory comparators = new IProposalTypesConfigurator.Comparators[](3);

        comparators[0] = IProposalTypesConfigurator.Comparators(1); // EQ
        comparators[1] = IProposalTypesConfigurator.Comparators(1); // EQ
        comparators[2] = IProposalTypesConfigurator.Comparators(3); // GREATER THAN

        proposalTypesConfigurator.setScopeForProposalType(
            0, scopeKey, txEncoded, parameters, comparators, "Lorem Ipsum"
        );
        vm.stopPrank();
    }

    function _adminOrTimelock(uint256 _actorSeed) internal view returns (address) {
        if (_actorSeed % 2 == 1) return admin;
        else return governor.timelock();
    }

    /**
     * @notice Generates the scope key defined as the contract address combined with the function selector
     * @param contractAddress Address of the contract to be enforced by the scope
     * @param selector A byte4 function selector on the contract to be enforced by the scope
     */
    function _pack(address contractAddress, bytes4 selector) internal pure returns (bytes24 result) {
        bytes20 left = bytes20(contractAddress);
        assembly ("memory-safe") {
            left := and(left, shl(96, not(0)))
            selector := and(selector, shl(224, not(0)))
            result := or(left, shr(160, selector))
        }
    }

    /**
     * @notice Unpacks the scope key into the constituent parts, i.e. contract address the first 20 bytes and the function selector as the last 4 bytes
     * @param self A byte24 key to be unpacked representing the key for a defined scope
     */
    function _unpack(bytes24 self) internal pure returns (address, bytes4) {
        bytes20 contractAddress;
        bytes4 selector;

        assembly ("memory-safe") {
            contractAddress := and(shl(mul(8, 0), self), shl(96, not(0)))
            selector := and(shl(mul(8, 20), self), shl(224, not(0)))
        }

        return (address(contractAddress), selector);
    }
}

contract Initialize is ProposalTypesConfiguratorTest {
    function test_SetsGovernor(address _actor, address _governor) public {
        vm.assume(_governor != address(0));
        ProposalTypesConfigurator proposalTypesConfigurator = new ProposalTypesConfigurator();
        vm.prank(_actor);
        proposalTypesConfigurator.initialize(address(_governor), new ProposalTypesConfigurator.ProposalType[](0));
        assertEq(_governor, address(proposalTypesConfigurator.governor()));
    }

    function test_SetsProposalTypes(address _actor, uint8 _proposalTypes) public {
        ProposalTypesConfigurator proposalTypesConfigurator = new ProposalTypesConfigurator();
        ProposalTypesConfigurator.ProposalType[] memory proposalTypes =
            new ProposalTypesConfigurator.ProposalType[](_proposalTypes);
        vm.prank(_actor);
        proposalTypesConfigurator.initialize(address(governor), proposalTypes);
        for (uint8 i = 0; i < _proposalTypes; i++) {
            IProposalTypesConfigurator.ProposalType memory propType = proposalTypesConfigurator.proposalTypes(i);
            assertEq(propType.quorum, 0);
            assertEq(propType.approvalThreshold, 0);
            assertEq(propType.name, "");
        }
    }

    function test_RevertIf_AlreadyInit() public {
        vm.expectRevert(IProposalTypesConfigurator.AlreadyInit.selector);
        proposalTypesConfigurator.initialize(address(governor), new ProposalTypesConfigurator.ProposalType[](0));
    }
}

contract ProposalTypes is ProposalTypesConfiguratorTest {
    function test_ScopeKeyPacking() public virtual {
        address contractAddress = makeAddr("contractAddress");
        bytes4 selector =
            bytes4(abi.encodeWithSignature("transfer(address,address,uint256)", address(0), address(0), uint256(100)));

        bytes24 key = _pack(contractAddress, selector);
        (address _contract, bytes4 _selector) = _unpack(key);
        assertEq(contractAddress, _contract);
        assertEq(selector, _selector);
    }

    function test_ProposalTypes() public view {
        IProposalTypesConfigurator.ProposalType memory propType = proposalTypesConfigurator.proposalTypes(0);

        assertEq(propType.quorum, 3_000);
        assertEq(propType.approvalThreshold, 5_000);
        assertEq(propType.name, "Default");
    }
}

contract SetProposalType is ProposalTypesConfiguratorTest {
    function testFuzz_SetProposalType(uint256 _actorSeed) public {
        vm.prank(_adminOrTimelock(_actorSeed));
        vm.expectEmit();
        emit ProposalTypeSet(0, 4_000, 6_000, "New Default", "Lorem Ipsum");
        proposalTypesConfigurator.setProposalType(0, 4_000, 6_000, "New Default", "Lorem Ipsum", address(0));

        IProposalTypesConfigurator.ProposalType memory propType = proposalTypesConfigurator.proposalTypes(0);

        assertEq(propType.quorum, 4_000);
        assertEq(propType.approvalThreshold, 6_000);
        assertEq(propType.name, "New Default");
        assertEq(propType.description, "Lorem Ipsum");

        vm.prank(_adminOrTimelock(_actorSeed));
        proposalTypesConfigurator.setProposalType(1, 0, 0, "Optimistic", "Lorem Ipsum", address(0));
        propType = proposalTypesConfigurator.proposalTypes(1);
        assertEq(propType.quorum, 0);
        assertEq(propType.approvalThreshold, 0);
        assertEq(propType.name, "Optimistic");
        assertEq(propType.description, "Lorem Ipsum");
    }

    function testFuzz_SetScopeForProposalType(uint256 _actorSeed) public {
        vm.startPrank(_adminOrTimelock(_actorSeed));
        vm.expectEmit();
        emit ProposalTypeSet(0, 4_000, 6_000, "New Default", "Lorem Ipsum");
        proposalTypesConfigurator.setProposalType(0, 4_000, 6_000, "New Default", "Lorem Ipsum", address(0));
        vm.stopPrank();

        vm.startPrank(admin);
        bytes32 txTypeHash = keccak256("transfer(address,address,uint)");
        address contractAddress = makeAddr("contract");
        bytes24 scopeKey = _pack(contractAddress, bytes4(txTypeHash));
        bytes4 txEncoded = bytes4(abi.encode("transfer(address,address,uint)", 0xdeadbeef, 0xdeadbeef, 10));
        bytes[] memory parameters = new bytes[](1);
        IProposalTypesConfigurator.Comparators[] memory comparators = new IProposalTypesConfigurator.Comparators[](1);

        vm.expectEmit();
        emit ScopeCreated(0, scopeKey, txEncoded, "Lorem Ipsum");
        proposalTypesConfigurator.setScopeForProposalType(
            0, scopeKey, txEncoded, parameters, comparators, "Lorem Ipsum"
        );

        vm.stopPrank();

        bytes4 selector = proposalTypesConfigurator.getSelector(0, scopeKey);
        assertEq(selector, txEncoded);
    }

    function test_RevertIf_NotAdminOrTimelock(address _actor) public {
        vm.assume(_actor != admin && _actor != GovernorMock(governor).timelock());
        vm.expectRevert(IProposalTypesConfigurator.NotAdminOrTimelock.selector);
        proposalTypesConfigurator.setProposalType(0, 0, 0, "", "Lorem Ipsum", address(0));
    }

    function test_RevertIf_setProposalType_InvalidQuorum(uint256 _actorSeed) public {
        vm.prank(_adminOrTimelock(_actorSeed));
        vm.expectRevert(IProposalTypesConfigurator.InvalidQuorum.selector);
        proposalTypesConfigurator.setProposalType(0, 10_001, 0, "", "Lorem Ipsum", address(0));
    }

    function testRevert_setProposalType_InvalidApprovalThreshold(uint256 _actorSeed) public {
        vm.prank(_adminOrTimelock(_actorSeed));
        vm.expectRevert(IProposalTypesConfigurator.InvalidApprovalThreshold.selector);
        proposalTypesConfigurator.setProposalType(0, 0, 10_001, "", "Lorem Ipsum", address(0));
    }

    function testRevert_setScopeForProposalType_NotAdmin(address _actor) public {
        vm.assume(_actor != admin && _actor != GovernorMock(governor).timelock());
        bytes32 txTypeHash = keccak256("transfer(address,address,uint)");
        address contractAddress = makeAddr("contract");
        bytes24 scopeKey = _pack(contractAddress, bytes4(txTypeHash));
        bytes4 txEncoded = bytes4(abi.encode("transfer(address,address,uint256)", 0xdeadbeef, 0xdeadbeef, 10));
        vm.expectRevert(IProposalTypesConfigurator.NotAdminOrTimelock.selector);
        proposalTypesConfigurator.setScopeForProposalType(
            1, scopeKey, txEncoded, new bytes[](1), new IProposalTypesConfigurator.Comparators[](1), "Lorem Ipsum"
        );
    }

    function testRevert_setScopeForProposalType_InvalidProposalType() public {
        vm.startPrank(admin);
        bytes32 txTypeHash = keccak256("transfer(address,address,uint)");
        address contractAddress = makeAddr("contract");
        bytes24 scopeKey = _pack(contractAddress, bytes4(txTypeHash));
        bytes4 txEncoded = bytes4(abi.encode("transfer(address,address,uint256)", 0xdeadbeef, 0xdeadbeef, 10));
        vm.expectRevert(IProposalTypesConfigurator.InvalidProposalType.selector);
        proposalTypesConfigurator.setScopeForProposalType(
            2, scopeKey, txEncoded, new bytes[](1), new IProposalTypesConfigurator.Comparators[](1), "Lorem Ipsum"
        );
        vm.stopPrank();
    }

    function testRevert_setScopeForProposalType_InvalidParameterConditions() public {
        vm.startPrank(admin);
        bytes32 txTypeHash = keccak256("transfer(address,address,uint256)");
        address contractAddress = makeAddr("contract");
        bytes24 scopeKey = _pack(contractAddress, bytes4(txTypeHash));
        bytes4 txEncoded = bytes4(abi.encode("transfer(address,address,uint256)", 0xdeadbeef, 0xdeadbeef, 10));
        vm.expectRevert(IProposalTypesConfigurator.InvalidParameterConditions.selector);
        proposalTypesConfigurator.setScopeForProposalType(
            0, scopeKey, txEncoded, new bytes[](2), new IProposalTypesConfigurator.Comparators[](1), "Lorem Ipsum"
        );
        vm.stopPrank();
    }

    function testRevert_setScopeForProposalType_NoDuplicateTxTypes() public {
        vm.startPrank(admin);
        bytes32 txTypeHash = keccak256("transfer(address,address,uint)");
        bytes4 txEncoded = bytes4(abi.encode("transfer(address,address,uint)", 0xdeadbeef, 0xdeadbeef, 10));
        address contractAddress = makeAddr("contract");
        bytes24 scopeKey = _pack(contractAddress, bytes4(txTypeHash));
        proposalTypesConfigurator.setScopeForProposalType(
            0, scopeKey, txEncoded, new bytes[](1), new IProposalTypesConfigurator.Comparators[](1), "Lorem"
        );

        vm.expectRevert(IProposalTypesConfigurator.NoDuplicateTxTypes.selector);
        proposalTypesConfigurator.setScopeForProposalType(
            0, scopeKey, txEncoded, new bytes[](1), new IProposalTypesConfigurator.Comparators[](1), "Lorem"
        );
        vm.stopPrank();
    }
}

contract AddScopeForProposalType is ProposalTypesConfiguratorTest {
    function testFuzz_AddScopeForProposalType(uint256 _actorSeed) public {
        vm.prank(_adminOrTimelock(_actorSeed));
        vm.expectEmit();
        emit ProposalTypeSet(0, 4_000, 6_000, "New Default", "Lorem Ipsum");
        proposalTypesConfigurator.setProposalType(0, 4_000, 6_000, "New Default", "Lorem Ipsum", address(0));

        vm.startPrank(admin);
        bytes32 txTypeHash1 = keccak256("transfer(address,address,uint)");
        address contractAddress = makeAddr("contract");
        bytes24 scopeKey1 = _pack(contractAddress, bytes4(txTypeHash1));
        bytes4 txEncoded1 = bytes4(abi.encode("transfer(address,address,uint)", 0xdeadbeef, 0xdeadbeef, 10));

        bytes32 txTypeHash2 = keccak256("initialize(address,address)");
        bytes4 txEncoded2 = bytes4(abi.encode("initialize(address,address)", 0xdeadbeef, 0xdeadbeef));
        bytes[] memory parameters = new bytes[](1);
        bytes24 scopeKey2 = _pack(contractAddress, bytes4(txTypeHash2));
        IProposalTypesConfigurator.Comparators[] memory comparators = new IProposalTypesConfigurator.Comparators[](1);

        proposalTypesConfigurator.setScopeForProposalType(0, scopeKey1, txEncoded1, parameters, comparators, "Lorem");

        IProposalTypesConfigurator.Scope memory scope = IProposalTypesConfigurator.Scope(
            scopeKey2, txEncoded2, new bytes[](1), new IProposalTypesConfigurator.Comparators[](1), 0, "Lorem", true
        );

        emit ScopeCreated(0, scope.key, scope.encodedLimits, "Lorem");
        proposalTypesConfigurator.addScopeForProposalType(0, scope);
        vm.stopPrank();

        bytes4 limit1 = proposalTypesConfigurator.getSelector(0, scopeKey1);
        bytes4 limit2 = proposalTypesConfigurator.getSelector(0, scopeKey2);
        assertEq(limit1, txEncoded1);
        assertEq(limit2, txEncoded2);
    }

    function testRevert_addScopeForProposalType_InvalidProposalType() public {
        vm.startPrank(admin);
        bytes32 txTypeHash = keccak256("transfer(address,address,uint)");
        address contractAddress = makeAddr("contract");
        bytes24 scopeKey = _pack(contractAddress, bytes4(txTypeHash));
        bytes4 txEncoded = bytes4(abi.encode("transfer(address,address,uint)", 0xdeadbeef, 0xdeadbeef, 10));

        vm.expectRevert(IProposalTypesConfigurator.InvalidProposalType.selector);
        IProposalTypesConfigurator.Scope memory scope = IProposalTypesConfigurator.Scope(
            scopeKey, txEncoded, new bytes[](1), new IProposalTypesConfigurator.Comparators[](1), 3, "Lorem", true
        );
        proposalTypesConfigurator.addScopeForProposalType(3, scope);
        vm.stopPrank();
    }

    function testRevert_addScopeForProposalType_NoDuplicateTxTypes() public {
        vm.startPrank(admin);
        bytes32 txTypeHash = keccak256("transfer(address,address,uint)");
        address contractAddress = makeAddr("contract");
        bytes24 scopeKey = _pack(contractAddress, bytes4(txTypeHash));
        bytes4 txEncoded = bytes4(abi.encode("transfer(address,address,uint)", 0xdeadbeef, 0xdeadbeef, 10));

        proposalTypesConfigurator.setScopeForProposalType(
            0, scopeKey, txEncoded, new bytes[](1), new IProposalTypesConfigurator.Comparators[](1), "Lorem"
        );

        vm.expectRevert(IProposalTypesConfigurator.NoDuplicateTxTypes.selector);
        IProposalTypesConfigurator.Scope memory scope = IProposalTypesConfigurator.Scope(
            scopeKey, txEncoded, new bytes[](1), new IProposalTypesConfigurator.Comparators[](1), 0, "Lorem", true
        );
        proposalTypesConfigurator.addScopeForProposalType(0, scope);
        vm.stopPrank();
    }

    function testRevert_addScopeForProposalType_InvalidParametersCondition() public {
        vm.startPrank(admin);
        bytes32 txTypeHash = keccak256("transfer(address,address,uint)");
        address contractAddress = makeAddr("contract");
        bytes24 scopeKey = _pack(contractAddress, bytes4(txTypeHash));
        bytes4 txEncoded = bytes4(abi.encode("transfer(address,address,uint)", 0xdeadbeef, 0xdeadbeef, 10));

        IProposalTypesConfigurator.Scope memory scope = IProposalTypesConfigurator.Scope(
            scopeKey, txEncoded, new bytes[](1), new IProposalTypesConfigurator.Comparators[](2), 0, "Lorem", true
        );
        vm.expectRevert(IProposalTypesConfigurator.InvalidParameterConditions.selector);
        proposalTypesConfigurator.addScopeForProposalType(0, scope);
        vm.stopPrank();
    }
}

contract getLimit is ProposalTypesConfiguratorTest {
    function testRevert_getLimit_InvalidProposalType() public {
        vm.expectRevert(IProposalTypesConfigurator.InvalidProposalType.selector);
        proposalTypesConfigurator.getSelector(3, bytes24(keccak256("foobar(address,address)")));
    }

    function testRevert_getLimit_InvalidScope() public {
        vm.startPrank(admin);
        bytes32 txTypeHash = keccak256("transfer(address,address,uint)");
        address contractAddress = makeAddr("contract");
        bytes24 scopeKey = _pack(contractAddress, bytes4(txTypeHash));
        bytes4 txEncoded = bytes4(abi.encode("transfer(address,address,uint)", 0xdeadbeef, 0xdeadbeef, 10));

        proposalTypesConfigurator.setScopeForProposalType(
            0, scopeKey, txEncoded, new bytes[](1), new IProposalTypesConfigurator.Comparators[](1), "Lorem"
        );
        vm.stopPrank();

        vm.expectRevert(IProposalTypesConfigurator.InvalidScope.selector);
        proposalTypesConfigurator.getSelector(0, bytes24(keccak256("foobar(address,address)")));
    }
}

contract ValidateProposedTx is ProposalTypesConfiguratorTest {
    function testFuzz_ValidateProposedTx() public {
        bytes32 txTypeHash = keccak256("transfer(address,address,uint256)");
        address contractAddress = makeAddr("contract");
        bytes24 scopeKey = _pack(contractAddress, bytes4(txTypeHash));
        address _from = makeAddr("from");
        address _to = makeAddr("to");

        bytes memory proposedTx = abi.encodeWithSignature("transfer(address,address,uint256)", _from, _to, uint256(15));
        proposalTypesConfigurator.validateProposedTx(proposedTx, 0, scopeKey);
    }

    function testRevert_ValidateProposedTx_Invalid4ByteSelector() public {
        bytes32 txTypeHash = keccak256("transfer(address,address,uint256)");
        address contractAddress = makeAddr("contract");
        bytes24 scopeKey = _pack(contractAddress, bytes4(txTypeHash));
        address _from = makeAddr("from");
        address _to = makeAddr("to");

        bytes memory proposedTx = abi.encodeWithSignature("foobar(address,address,uint256)", _from, _to, uint256(15));
        vm.expectRevert(IProposalTypesConfigurator.Invalid4ByteSelector.selector);
        proposalTypesConfigurator.validateProposedTx(proposedTx, 0, scopeKey);
    }

    function testRevert_ValidateProposedTx_InvalidParamNotEqual() public {
        bytes32 txTypeHash = keccak256("transfer(address,address,uint256)");
        address contractAddress = makeAddr("contract");
        bytes24 scopeKey = _pack(contractAddress, bytes4(txTypeHash));
        address _from = makeAddr("from");
        address _to = makeAddr("to");

        bytes memory proposedTx = abi.encodeWithSignature("transfer(address,address,uint256)", _to, _from, uint256(15));
        vm.expectRevert(IProposalTypesConfigurator.InvalidParamNotEqual.selector);
        proposalTypesConfigurator.validateProposedTx(proposedTx, 0, scopeKey);
    }

    function testRevert_ValidateProposedTx_InvalidParamRange() public {
        bytes32 txTypeHash = keccak256("transfer(address,address,uint256)");
        address contractAddress = makeAddr("contract");
        bytes24 scopeKey = _pack(contractAddress, bytes4(txTypeHash));
        address _from = makeAddr("from");
        address _to = makeAddr("to");

        bytes memory proposedTx = abi.encodeWithSignature("transfer(address,address,uint256)", _from, _to, uint256(5));
        vm.expectRevert(IProposalTypesConfigurator.InvalidParamRange.selector);
        proposalTypesConfigurator.validateProposedTx(proposedTx, 0, scopeKey);
    }
}

contract DisableScope is ProposalTypesConfiguratorTest {
    function testFuzz_DisableScope(uint256 _actorSeed) public {
        vm.prank(_adminOrTimelock(_actorSeed));
        bytes32 txTypeHash = keccak256("transfer(address,address,uint256)");
        address contractAddress = makeAddr("contract");
        bytes24 scopeKey = _pack(contractAddress, bytes4(txTypeHash));

        vm.expectEmit();
        emit ScopeDisabled(0, scopeKey);
        proposalTypesConfigurator.disableScope(0, scopeKey);
    }
}

contract GovernorMock {
    address immutable adminAddress;
    address immutable timelockAddress;

    constructor(address admin_, address _timelock) {
        adminAddress = admin_;
        timelockAddress = _timelock;
    }

    function admin() external view returns (address) {
        return adminAddress;
    }

    function timelock() external view returns (address) {
        return timelockAddress;
    }
}<|MERGE_RESOLUTION|>--- conflicted
+++ resolved
@@ -14,13 +14,9 @@
         uint8 indexed proposalTypeId, uint16 quorum, uint16 approvalThreshold, string name, string description
     );
 
-<<<<<<< HEAD
-    event ScopeCreated(uint8 indexed proposalTypeId, bytes24 indexed scopeKey, bytes4 selector);
-=======
-    event ScopeCreated(uint8 indexed proposalTypeId, bytes24 indexed scopeKey, bytes encodedLimit, string description);
+    event ScopeCreated(uint8 indexed proposalTypeId, bytes24 indexed scopeKey, bytes4 selector, string description);
     event ScopeDisabled(uint8 indexed proposalTypeId, bytes24 indexed scopeKey);
->>>>>>> 8ebc5d17
-
+    
     /*//////////////////////////////////////////////////////////////
                                 STORAGE
     //////////////////////////////////////////////////////////////*/
