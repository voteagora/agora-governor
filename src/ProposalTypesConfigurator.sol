--- conflicted
+++ resolved
@@ -183,11 +183,8 @@
 
         _scopeExists[scope.key] = true;
         _assignedScopes[proposalTypeId][scope.key] = scope;
-<<<<<<< HEAD
-        emit ScopeCreated(proposalTypeId, scope.key, scope.encodedLimits);
-=======
+
         emit ScopeCreated(proposalTypeId, scope.key, scope.encodedLimits, scope.description);
->>>>>>> 62f1cb27
     }
 
     /**
