// SPDX-License-Identifier: MIT
pragma solidity ^0.8.20;

import {IVotes} from "@openzeppelin/contracts/governance/utils/IVotes.sol";
import {TimelockController} from "@openzeppelin/contracts/governance/TimelockController.sol";
import {IGovernor} from "@openzeppelin/contracts/governance/IGovernor.sol";
import {Governor} from "@openzeppelin/contracts/governance/Governor.sol";
import {DoubleEndedQueue} from "@openzeppelin/contracts/utils/structs/DoubleEndedQueue.sol";
import {GovernorCountingSimple} from "@openzeppelin/contracts/governance/extensions/GovernorCountingSimple.sol";
import {GovernorVotesQuorumFraction} from
    "@openzeppelin/contracts/governance/extensions/GovernorVotesQuorumFraction.sol";
import {GovernorVotes} from "@openzeppelin/contracts/governance/extensions/GovernorVotes.sol";
import {GovernorSettings} from "@openzeppelin/contracts/governance/extensions/GovernorSettings.sol";
import {SafeCast} from "@openzeppelin/contracts/utils/math/SafeCast.sol";

import {IHooks} from "src/interfaces/IHooks.sol";
import {Hooks} from "src/libraries/Hooks.sol";

/// @title AgoraGovernor
/// @notice Agora Governor contract
/// @custom:security-contact security@voteagora.com
contract AgoraGovernor is Governor, GovernorCountingSimple, GovernorVotesQuorumFraction, GovernorSettings {
    using DoubleEndedQueue for DoubleEndedQueue.Bytes32Deque;
    using Hooks for IHooks;

    /*//////////////////////////////////////////////////////////////
                                 EVENTS
    //////////////////////////////////////////////////////////////*/

    event AdminSet(address indexed oldAdmin, address indexed newAdmin);
    event ManagerSet(address indexed oldManager, address indexed newManager);
    event TimelockChange(address oldTimelock, address newTimelock);

    /*//////////////////////////////////////////////////////////////
                                 ERRORS
    //////////////////////////////////////////////////////////////*/

    error GovernorUnauthorizedCancel();
    error HookAddressNotValid();
    error InvalidModifiedExecution();

    /*//////////////////////////////////////////////////////////////
                                STORAGE
    //////////////////////////////////////////////////////////////*/

    /// @notice The admin of the governor
    address public admin;

    /// @notice The manager of the governor
    address public manager;

    /// @notice The hooks of the governor
    IHooks public hooks;

    /// @notice The timelock of the governor
    TimelockController internal _timelock;

    /// @notice The timelock ids of the governor
    mapping(uint256 proposalId => bytes32) internal _timelockIds;

<<<<<<< HEAD
=======
    mapping(uint256 proposalId => bytes) internal _modifiedExecutions;

>>>>>>> f6ef556e
    /*//////////////////////////////////////////////////////////////
                              CONSTRUCTOR
    //////////////////////////////////////////////////////////////*/

    constructor(
        uint48 _votingDelay,
        uint32 _votingPeriod,
        uint256 _proposalThreshold,
        uint256 _quorumNumerator,
        IVotes _token,
        TimelockController _timelockAddress,
        address _admin,
        address _manager,
        IHooks _hooks
    )
        Governor("AgoraGovernor")
        GovernorCountingSimple()
        GovernorVotes(_token)
        GovernorVotesQuorumFraction(_quorumNumerator)
        GovernorSettings(_votingDelay, _votingPeriod, _proposalThreshold)
    {
        if (!_hooks.isValidHookAddress()) revert Hooks.HookAddressNotValid(address(_hooks));

        // This call is made after the inhereted constructors have been called
        _hooks.beforeInitialize();

        _setAdmin(_admin);
        _setManager(_manager);
        _updateTimelock(_timelockAddress);

        hooks = _hooks;

        _hooks.afterInitialize();
    }

    /*//////////////////////////////////////////////////////////////
                            PUBLIC FUNCTIONS
    //////////////////////////////////////////////////////////////*/

    /**
     * @notice Set the admin address. Only the admin or timelock can call this function.
     * @param _newAdmin The new admin address.
     */
    function setAdmin(address _newAdmin) external onlyGovernance {
<<<<<<< HEAD
        _setAdmin(_newAdmin);
=======
        emit AdminSet(admin, _newAdmin);
        admin = _newAdmin;
>>>>>>> f6ef556e
    }

    /**
     * @notice Set the manager address. Only the admin or timelock can call this function.
     * @param _newManager The new manager address.
     */
    function setManager(address _newManager) external onlyGovernance {
<<<<<<< HEAD
        _setManager(_newManager);
=======
        emit ManagerSet(manager, _newManager);
        manager = _newManager;
>>>>>>> f6ef556e
    }

    /**
     * @inheritdoc Governor
     */
    function propose(
        address[] memory targets,
        uint256[] memory values,
        bytes[] memory calldatas,
        string memory description
    ) public virtual override returns (uint256 proposalId) {
<<<<<<< HEAD
        if (targets.length != values.length || targets.length != calldatas.length || targets.length == 0) {
            revert IGovernor.GovernorInvalidProposalLength(targets.length, calldatas.length, values.length);
        }

        proposalId = hooks.beforePropose(targets, values, calldatas, description);
=======
        hooks.beforePropose(targets, values, calldatas, description);
>>>>>>> f6ef556e

        proposalId = super.propose(targets, values, calldatas, description);

        hooks.afterPropose(proposalId, targets, values, calldatas, description);
    }

    /**
     * @inheritdoc Governor
     */
    function queue(address[] memory targets, uint256[] memory values, bytes[] memory calldatas, bytes32 descriptionHash)
        public
        virtual
        override
        returns (uint256)
    {
<<<<<<< HEAD
        (
            uint256 proposalId,
            address[] memory _tempTargets,
            uint256[] memory _tempValues,
            bytes[] memory _tempCalldatas,
        ) = hooks.beforeQueue(targets, values, calldatas, descriptionHash);
=======
        uint256 proposalId = getProposalId(targets, values, calldatas, descriptionHash);
>>>>>>> f6ef556e

        uint48 etaSeconds;

        _validateStateBitmap(proposalId, _encodeStateBitmap(ProposalState.Succeeded));

        (
            uint256 beforeProposalId,
            address[] memory _tempTargets,
            uint256[] memory _tempValues,
            bytes[] memory _tempCalldatas,
        ) = hooks.beforeQueue(targets, values, calldatas, descriptionHash);

        if (proposalId != beforeProposalId) {
            if (_tempTargets.length != 0 && _tempValues.length != 0 && _tempCalldatas.length != 0) {
                _modifiedExecutions[proposalId] = abi.encode(_tempValues, _tempTargets, _tempCalldatas);
                etaSeconds = _queueOperations(proposalId, _tempTargets, _tempValues, _tempCalldatas, descriptionHash);
            }
        }

<<<<<<< HEAD
=======
        etaSeconds = _queueOperations(proposalId, targets, values, calldatas, descriptionHash);

        if (etaSeconds != 0) {
            _proposals[proposalId].etaSeconds = etaSeconds;
            emit ProposalQueued(proposalId, etaSeconds);
        } else {
            revert GovernorQueueNotImplemented();
        }

>>>>>>> f6ef556e
        hooks.afterQueue(proposalId, targets, values, calldatas, descriptionHash);

        return proposalId;
    }

    /**
     * @inheritdoc Governor
     */
    function execute(
        address[] memory targets,
        uint256[] memory values,
        bytes[] memory calldatas,
        bytes32 descriptionHash
    ) public payable virtual override returns (uint256) {
<<<<<<< HEAD
        (
            uint256 proposalId,
            address[] memory _tempTargets,
            uint256[] memory _tempValues,
            bytes[] memory _tempCalldatas,
        ) = hooks.beforeExecute(targets, values, calldatas, descriptionHash);
=======
        uint256 proposalId = getProposalId(targets, values, calldatas, descriptionHash);
>>>>>>> f6ef556e

        _validateStateBitmap(
            proposalId, _encodeStateBitmap(ProposalState.Succeeded) | _encodeStateBitmap(ProposalState.Queued)
        );

        (
            uint256 beforeExecuteProposalId,
            address[] memory _tempTargets,
            uint256[] memory _tempValues,
            bytes[] memory _tempCalldatas,
        ) = hooks.beforeExecute(targets, values, calldatas, descriptionHash);

        if (proposalId != beforeExecuteProposalId) {
            if (_tempTargets.length != 0 && _tempValues.length != 0 && _tempCalldatas.length != 0) {
                if (_modifiedExecutions[proposalId].length == 0) revert InvalidModifiedExecution();
                (_tempTargets, _tempValues, _tempCalldatas) =
                    abi.decode(_modifiedExecutions[proposalId], (address[], uint256[], bytes[]));

                _executeOperations(proposalId, _tempTargets, _tempValues, _tempCalldatas, descriptionHash);
            }
        }
<<<<<<< HEAD
=======

        // mark as executed before calls to avoid reentrancy
        _proposals[proposalId].executed = true;

        // before execute: register governance call in queue.
        if (_executor() != address(this)) {
            for (uint256 i = 0; i < targets.length; ++i) {
                if (targets[i] == address(this)) {
                    _governanceCall.pushBack(keccak256(calldatas[i]));
                }
            }
        }

        _executeOperations(proposalId, targets, values, calldatas, descriptionHash);

        // after execute: cleanup governance call queue.
        if (_executor() != address(this) && !_governanceCall.empty()) {
            _governanceCall.clear();
        }

        emit ProposalExecuted(proposalId);
>>>>>>> f6ef556e

        hooks.afterExecute(proposalId, targets, values, calldatas, descriptionHash);

        return proposalId;
    }

    /**
     * @inheritdoc Governor
     */
    function cancel(
        address[] memory targets,
        uint256[] memory values,
        bytes[] memory calldatas,
        bytes32 descriptionHash
    ) public override returns (uint256 proposalId) {
        uint256 proposalId = getProposalId(targets, values, calldatas, descriptionHash);
        address sender = _msgSender();
        // Allow the proposer, admin, or executor (timelock) to cancel.
        if (sender != proposalProposer(proposalId) && sender != admin && sender != _executor()) {
            revert GovernorUnauthorizedCancel();
        }

        hooks.beforeCancel(targets, values, calldatas, descriptionHash);

        if (_modifiedExecutions[proposalId].length != 0) {
            (targets, values, calldatas) = abi.decode(_modifiedExecutions[proposalId], (address[], uint256[], bytes[]));
        }

        // Proposals can only be cancelled in any state other than Canceled, Expired, or Executed.
        _cancel(targets, values, calldatas, descriptionHash);

        hooks.afterCancel(proposalId, targets, values, calldatas, descriptionHash);
    }

    /**
     * @notice Max value of `quorum` and `approvalThreshold` in `ProposalType`
     */
    function quorumDenominator() public pure override returns (uint256) {
        return 10_000;
    }

    /**
     * @notice Returns the quorum for a `proposalId`, in terms of number of votes: `supply * numerator / denominator`.
     * @dev Supply is calculated at the proposal snapshot timepoint.
     * @dev Quorum value is derived from `ProposalTypes` in the `Middleware` and can be changed using the `beforeQuorumCalculation` hook.
     */
    function quorum(uint256 proposalId)
        public
        view
        override(Governor, GovernorVotesQuorumFraction)
        returns (uint256 _quorum)
    {
        _quorum = hooks.beforeQuorumCalculation(proposalId);

        if (_quorum == 0) {
            uint256 snapshot = proposalSnapshot(proposalId);
            _quorum = (token().getPastTotalSupply(snapshot) * quorumNumerator(snapshot)) / quorumDenominator();
        }

        hooks.afterQuorumCalculation(proposalId, _quorum);

        return _quorum;
    }

    /**
     * @inheritdoc Governor
     */
    function state(uint256 proposalId) public view virtual override returns (ProposalState) {
        ProposalState currentState = super.state(proposalId);

        if (currentState != ProposalState.Queued) {
            return currentState;
        }

        bytes32 queueid = _timelockIds[proposalId];
        if (_timelock.isOperationPending(queueid)) {
            return ProposalState.Queued;
        } else if (_timelock.isOperationDone(queueid)) {
            // This can happen if the proposal is executed directly on the timelock.
            return ProposalState.Executed;
        } else {
            // This can happen if the proposal is canceled directly on the timelock.
            return ProposalState.Canceled;
        }
    }

    function proposalThreshold() public view override(GovernorSettings, Governor) returns (uint256) {
        // Return 0 if the caller is the manager to not require voting power when proposing.
        return _msgSender() == manager ? 0 : GovernorSettings.proposalThreshold();
    }

    /**
     * @notice Returns the address of the current timelock
     */
    function timelock() public view virtual returns (address) {
        return address(_timelock);
    }

    /**
     * @notice Returns true if the given proposalId is in the Succeded state see IGovernor-ProposalState
     * @param proposalId The id of the proposal to be queued.
     */
    function proposalNeedsQueuing(uint256 proposalId) public view virtual override returns (bool) {
        ProposalState currentState = super.state(proposalId);

        return currentState == ProposalState.Succeeded;
    }

    /**
     * @notice Set the timelock address. Only the existing timelock or the admin can change this value
     * @param newTimelock The new timelock address.
     */
    function updateTimelock(TimelockController newTimelock) external virtual onlyGovernance {
        _updateTimelock(newTimelock);
    }

    /*//////////////////////////////////////////////////////////////
                            INTERNAL FUNCTIONS
    //////////////////////////////////////////////////////////////*/

    function _setAdmin(address _newAdmin) internal {
        admin = _newAdmin;
        emit AdminSet(admin, _newAdmin);
    }

    function _setManager(address _newManager) internal {
        manager = _newManager;
        emit ManagerSet(manager, _newManager);
    }

    function _queueOperations(
        uint256 proposalId,
        address[] memory targets,
        uint256[] memory values,
        bytes[] memory calldatas,
        bytes32 descriptionHash
    ) internal virtual override returns (uint48) {
        uint256 delay = _timelock.getMinDelay();

        bytes32 salt = _timelockSalt(descriptionHash);
        _timelockIds[proposalId] = _timelock.hashOperationBatch(targets, values, calldatas, 0, salt);
        _timelock.scheduleBatch(targets, values, calldatas, 0, salt, delay);

        return SafeCast.toUint48(block.timestamp + delay);
    }

    function _executeOperations(
        uint256 proposalId,
        address[] memory targets,
        uint256[] memory values,
        bytes[] memory calldatas,
        bytes32 descriptionHash
    ) internal virtual override {
        // execute
        _timelock.executeBatch{value: msg.value}(targets, values, calldatas, 0, _timelockSalt(descriptionHash));
        // cleanup for refund
        delete _timelockIds[proposalId];
    }

    function _cancel(
        address[] memory targets,
        uint256[] memory values,
        bytes[] memory calldatas,
        bytes32 descriptionHash
    ) internal virtual override returns (uint256) {
        uint256 proposalId = super._cancel(targets, values, calldatas, descriptionHash);

        bytes32 timelockId = _timelockIds[proposalId];
        if (timelockId != 0) {
            // cancel
            _timelock.cancel(timelockId);
            // cleanup
            delete _timelockIds[proposalId];
        }

        return proposalId;
    }

    function _executor() internal view virtual override returns (address) {
        return address(_timelock);
    }

    function _updateTimelock(TimelockController newTimelock) private {
        emit TimelockChange(address(_timelock), address(newTimelock));
        _timelock = newTimelock;
    }

    function _timelockSalt(bytes32 descriptionHash) private view returns (bytes32) {
        return bytes20(address(this)) ^ descriptionHash;
    }

    function _checkGovernance() internal override {
        // Allow the admin to bypass the governor check.
        if (_msgSender() != admin) {
            super._checkGovernance();
        }
    }

    /**
     * @inheritdoc Governor
     */
    function _castVote(uint256 proposalId, address account, uint8 support, string memory reason, bytes memory params)
        internal
        virtual
        override(Governor)
        returns (uint256 weight)
    {
        _validateStateBitmap(proposalId, _encodeStateBitmap(ProposalState.Active));
        bool hasUpdated = false;

        (hasUpdated, weight) = hooks.beforeVote(proposalId, account, support, reason, params);

        if (!hasUpdated) {
            weight = _getVotes(account, proposalSnapshot(proposalId), params);
        }

        _countVote(proposalId, account, support, weight, params);

        hooks.afterVote(weight, proposalId, account, support, reason, params);

        if (params.length == 0) {
            emit VoteCast(account, proposalId, support, weight, reason);
        } else {
            emit VoteCastWithParams(account, proposalId, support, weight, reason, params);
        }

        _tallyUpdated(proposalId);
    }

    /**
     * @inheritdoc Governor
     */
    function _quorumReached(uint256 proposalId)
        internal
        view
        override(Governor, GovernorCountingSimple)
        returns (bool)
    {
        (uint256 againstVotes, uint256 forVotes, uint256 abstainVotes) = proposalVotes(proposalId);

        return quorum(proposalId) <= againstVotes + forVotes + abstainVotes;
    }

    /**
     * @inheritdoc Governor
     */
    function _voteSucceeded(uint256 proposalId)
        internal
        view
        virtual
        override(Governor, GovernorCountingSimple)
        returns (bool voteSucceeded)
    {
        uint8 beforeVoteSucceeded = hooks.beforeVoteSucceeded(proposalId);

        if (beforeVoteSucceeded == 0) {
            voteSucceeded = super._voteSucceeded(proposalId);
        } else {
            voteSucceeded = beforeVoteSucceeded == 2;
        }

        hooks.afterVoteSucceeded(proposalId, voteSucceeded);
    }
}<|MERGE_RESOLUTION|>--- conflicted
+++ resolved
@@ -58,11 +58,8 @@
     /// @notice The timelock ids of the governor
     mapping(uint256 proposalId => bytes32) internal _timelockIds;
 
-<<<<<<< HEAD
-=======
     mapping(uint256 proposalId => bytes) internal _modifiedExecutions;
 
->>>>>>> f6ef556e
     /*//////////////////////////////////////////////////////////////
                               CONSTRUCTOR
     //////////////////////////////////////////////////////////////*/
@@ -107,12 +104,8 @@
      * @param _newAdmin The new admin address.
      */
     function setAdmin(address _newAdmin) external onlyGovernance {
-<<<<<<< HEAD
-        _setAdmin(_newAdmin);
-=======
         emit AdminSet(admin, _newAdmin);
         admin = _newAdmin;
->>>>>>> f6ef556e
     }
 
     /**
@@ -120,12 +113,8 @@
      * @param _newManager The new manager address.
      */
     function setManager(address _newManager) external onlyGovernance {
-<<<<<<< HEAD
-        _setManager(_newManager);
-=======
         emit ManagerSet(manager, _newManager);
         manager = _newManager;
->>>>>>> f6ef556e
     }
 
     /**
@@ -137,15 +126,11 @@
         bytes[] memory calldatas,
         string memory description
     ) public virtual override returns (uint256 proposalId) {
-<<<<<<< HEAD
         if (targets.length != values.length || targets.length != calldatas.length || targets.length == 0) {
             revert IGovernor.GovernorInvalidProposalLength(targets.length, calldatas.length, values.length);
         }
-
-        proposalId = hooks.beforePropose(targets, values, calldatas, description);
-=======
+        
         hooks.beforePropose(targets, values, calldatas, description);
->>>>>>> f6ef556e
 
         proposalId = super.propose(targets, values, calldatas, description);
 
@@ -161,16 +146,7 @@
         override
         returns (uint256)
     {
-<<<<<<< HEAD
-        (
-            uint256 proposalId,
-            address[] memory _tempTargets,
-            uint256[] memory _tempValues,
-            bytes[] memory _tempCalldatas,
-        ) = hooks.beforeQueue(targets, values, calldatas, descriptionHash);
-=======
         uint256 proposalId = getProposalId(targets, values, calldatas, descriptionHash);
->>>>>>> f6ef556e
 
         uint48 etaSeconds;
 
@@ -190,8 +166,6 @@
             }
         }
 
-<<<<<<< HEAD
-=======
         etaSeconds = _queueOperations(proposalId, targets, values, calldatas, descriptionHash);
 
         if (etaSeconds != 0) {
@@ -201,7 +175,6 @@
             revert GovernorQueueNotImplemented();
         }
 
->>>>>>> f6ef556e
         hooks.afterQueue(proposalId, targets, values, calldatas, descriptionHash);
 
         return proposalId;
@@ -216,16 +189,7 @@
         bytes[] memory calldatas,
         bytes32 descriptionHash
     ) public payable virtual override returns (uint256) {
-<<<<<<< HEAD
-        (
-            uint256 proposalId,
-            address[] memory _tempTargets,
-            uint256[] memory _tempValues,
-            bytes[] memory _tempCalldatas,
-        ) = hooks.beforeExecute(targets, values, calldatas, descriptionHash);
-=======
         uint256 proposalId = getProposalId(targets, values, calldatas, descriptionHash);
->>>>>>> f6ef556e
 
         _validateStateBitmap(
             proposalId, _encodeStateBitmap(ProposalState.Succeeded) | _encodeStateBitmap(ProposalState.Queued)
@@ -247,8 +211,6 @@
                 _executeOperations(proposalId, _tempTargets, _tempValues, _tempCalldatas, descriptionHash);
             }
         }
-<<<<<<< HEAD
-=======
 
         // mark as executed before calls to avoid reentrancy
         _proposals[proposalId].executed = true;
@@ -270,7 +232,6 @@
         }
 
         emit ProposalExecuted(proposalId);
->>>>>>> f6ef556e
 
         hooks.afterExecute(proposalId, targets, values, calldatas, descriptionHash);
 
