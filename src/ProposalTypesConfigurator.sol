// SPDX-License-Identifier: MIT
pragma solidity ^0.8.19;

import {IProposalTypesConfigurator} from "src/interfaces/IProposalTypesConfigurator.sol";
import {IAgoraGovernor} from "src/interfaces/IAgoraGovernor.sol";

/**
 * Contract that stores proposalTypes for the Agora Governor.
 */
contract ProposalTypesConfigurator is IProposalTypesConfigurator {
    /*//////////////////////////////////////////////////////////////
                                 EVENTS
    //////////////////////////////////////////////////////////////*/

<<<<<<< HEAD
    event ScopeCreated(uint8 indexed proposalTypeId, bytes24 indexed scopeKey, bytes encodedLimit);
    event ScopeDisabled(uint8 indexed proposalTypeId, bytes24 indexed scopeKey);
=======
    event ScopeCreated(uint8 indexed proposalTypeId, bytes24 indexed scopeKey, bytes encodedLimit, string description);
>>>>>>> a9e4e6bc

    /*//////////////////////////////////////////////////////////////
                           IMMUTABLE STORAGE
    //////////////////////////////////////////////////////////////*/

    IAgoraGovernor public governor;
    uint16 public constant PERCENT_DIVISOR = 10_000;

    /*//////////////////////////////////////////////////////////////
                                STORAGE
    //////////////////////////////////////////////////////////////*/

    mapping(uint8 proposalTypeId => ProposalType) internal _proposalTypes;
    mapping(uint8 proposalTypeId => bool) internal _proposalTypesExists;
    mapping(uint8 proposalTypeId => mapping(bytes24 key => Scope)) internal _assignedScopes;
    mapping(bytes24 key => bool) internal _scopeExists;
    Scope[] internal _scopes;

    /*//////////////////////////////////////////////////////////////
                               MODIFIERS
    //////////////////////////////////////////////////////////////*/

    modifier onlyAdminOrTimelock() {
        if (msg.sender != governor.admin() && msg.sender != governor.timelock()) revert NotAdminOrTimelock();
        _;
    }

    /*//////////////////////////////////////////////////////////////
                               FUNCTIONS
    //////////////////////////////////////////////////////////////*/

    /**
     * @notice Initialize the contract with the governor and proposal types.
     * @param _governor Address of the governor contract.
     * @param _proposalTypesInit Array of ProposalType structs to initialize the contract with.
     */
    function initialize(address _governor, ProposalType[] calldata _proposalTypesInit) external {
        if (address(governor) != address(0)) revert AlreadyInit();
        governor = IAgoraGovernor(_governor);
        for (uint8 i = 0; i < _proposalTypesInit.length; i++) {
            _setProposalType(
                i,
                _proposalTypesInit[i].quorum,
                _proposalTypesInit[i].approvalThreshold,
                _proposalTypesInit[i].name,
                _proposalTypesInit[i].description,
                _proposalTypesInit[i].module
            );
        }
    }

    /**
     * @notice Get the parameters for a proposal type.
     * @param proposalTypeId Id of the proposal type.
     * @return ProposalType struct of of the proposal type.
     */
    function proposalTypes(uint8 proposalTypeId) external view returns (ProposalType memory) {
        return _proposalTypes[proposalTypeId];
    }

    /**
     * @notice Get the scope that is assigned to a given proposal type.
     * @param proposalTypeId Id of the proposal type.
     * @param scopeKey The function selector + contract address that is the key for a scope.
     * @return Scope struct of the scope.
     */
    function assignedScopes(uint8 proposalTypeId, bytes24 scopeKey) external view returns (Scope memory) {
        return _assignedScopes[proposalTypeId][scopeKey];
    }

    /**
     * @notice Returns a boolean if a scope exists.
     * @param key A function selector and contract address that represent the type hash, i.e. 4byte(keccak256("foobar(uint,address)")) + bytes20(contractAddress).
     * @return boolean returns true if the scope is defined.
     */
    function scopeExists(bytes24 key) external view override returns (bool) {
        return _scopeExists[key];
    }

    /**
     * @notice Sets the scope for a given proposal type.
     * @param proposalTypeId Id of the proposal type.
     * @param key A function selector and contract address that represent the type hash, i.e. 4byte(keccak256("foobar(uint,address)")) + bytes20(contractAddress).
     * @param encodedLimit An ABI encoded string containing the function selector and relevant parameter values.
     * @param parameters The list of byte represented values to be compared against the encoded limits.
     * @param comparators List of enumuerated values represent which comparison to use when enforcing limit checks on parameters.
     * @param description String that's the describes the scope
     */
    function setScopeForProposalType(
        uint8 proposalTypeId,
        bytes24 key,
        bytes calldata encodedLimit,
        bytes[] memory parameters,
        Comparators[] memory comparators,
        string calldata description
    ) external override onlyAdminOrTimelock {
        if (!_proposalTypesExists[proposalTypeId]) revert InvalidProposalType();
        if (parameters.length != comparators.length) revert InvalidParameterConditions();
        if (_assignedScopes[proposalTypeId][key].exists) revert NoDuplicateTxTypes(); // Do not allow multiple scopes for a single transaction type

        Scope memory scope = Scope(key, encodedLimit, parameters, comparators, proposalTypeId, description, true);

        _scopes.push(scope);

        _assignedScopes[proposalTypeId][key] = scope;
        _scopeExists[key] = true;

        emit ScopeCreated(proposalTypeId, key, encodedLimit, description);
    }

    /**
     * @notice Set the parameters for a proposal type. Only callable by the admin or timelock.
     * @param proposalTypeId Id of the proposal type
     * @param quorum Quorum percentage, scaled by `PERCENT_DIVISOR`
     * @param approvalThreshold Approval threshold percentage, scaled by `PERCENT_DIVISOR`
     * @param name Name of the proposal type
     * @param description Describes the proposal type
     * @param module Address of module that can only use this proposal type
     */
    function setProposalType(
        uint8 proposalTypeId,
        uint16 quorum,
        uint16 approvalThreshold,
        string calldata name,
        string calldata description,
        address module
    ) external override onlyAdminOrTimelock {
        _setProposalType(proposalTypeId, quorum, approvalThreshold, name, description, module);
    }

    function _setProposalType(
        uint8 proposalTypeId,
        uint16 quorum,
        uint16 approvalThreshold,
        string calldata name,
        string calldata description,
        address module
    ) internal {
        if (quorum > PERCENT_DIVISOR) revert InvalidQuorum();
        if (approvalThreshold > PERCENT_DIVISOR) revert InvalidApprovalThreshold();

        _proposalTypes[proposalTypeId] = ProposalType(quorum, approvalThreshold, name, description, module);
        _proposalTypesExists[proposalTypeId] = true;

        emit ProposalTypeSet(proposalTypeId, quorum, approvalThreshold, name, description);
    }

    /**
     * @notice Adds an additional scope for a given proposal type.
     * @param proposalTypeId Id of the proposal type
     * @param scope An object that contains the scope for a transaction type hash
     */
    function updateScopeForProposalType(uint8 proposalTypeId, Scope calldata scope)
        external
        override
        onlyAdminOrTimelock
    {
        if (!_proposalTypesExists[proposalTypeId]) revert InvalidProposalType();
        if (scope.parameters.length != scope.comparators.length) revert InvalidParameterConditions();
        if (_assignedScopes[proposalTypeId][scope.key].exists) revert NoDuplicateTxTypes(); // Do not allow multiple scopes for a single transaction type

        _scopeExists[scope.key] = true;
        _assignedScopes[proposalTypeId][scope.key] = scope;
        emit ScopeCreated(proposalTypeId, scope.key, scope.encodedLimits, scope.description);
    }

    /**
     * @notice Retrives the encoded limit of a transaction type signature for a given proposal type.
     * @param proposalTypeId Id of the proposal type
     * @param key A type signature of a function and contract address that has a limit specified in a scope
     */
    function getLimit(uint8 proposalTypeId, bytes24 key) public view returns (bytes memory encodedLimits) {
        if (!_proposalTypesExists[proposalTypeId]) revert InvalidProposalType();
        if (!_assignedScopes[proposalTypeId][key].exists) revert InvalidScope();
        Scope memory validScope = _assignedScopes[proposalTypeId][key];
        return validScope.encodedLimits;
    }

    /**
     * @notice Disables a scopes for all contract + function signatures.
     * @param proposalTypeId the proposal type ID that has the assigned scope.
     * @param scopeKey the contract and function signature representing the scope key
     */
    function disableScope(uint8 proposalTypeId, bytes24 scopeKey) external override onlyAdminOrTimelock {
        _assignedScopes[proposalTypeId][scopeKey].exists = false;
        emit ScopeDisabled(proposalTypeId, scopeKey);
    }

    /**
     * @dev Given the limitation that these byte values are stored in memory, this function allows us to use the slice syntax given that the parameter field
     * contains the correct byte length. Note that the way slice indices are handled such that [startIdx, endIdx)
     * @notice This will retrieve the parameter from the encoded transaction.
     * @param limit The abi.encodedWithSignature that contains the limits with parameters i.e abi.encodedWithSignature('functionSelector(a,b)', _a, _b)
     * @param startIdx The start index in the byte array that contains the parameter, inclusive.
     * @param endIdx The end index in the byte array that contains parameter exclusive
     */
    function getParameter(bytes calldata limit, uint256 startIdx, uint256 endIdx)
        public
        pure
        returns (bytes memory parameter)
    {
        return limit[startIdx:endIdx];
    }

    /**
     * @notice Validates that a proposed transaction conforms to the scope defined in a given proposal type. Note: This
     *   version only supports functions that have for each parameter 32-byte abi encodings, please see the ABI
     *   specification to see which types are not supported. The types that are supported are as follows:
     *      - Uint
     *      - Address
     *      - Bytes32
     * @param proposedTx The calldata of the proposed transaction
     * @param proposalTypeId Id of the proposal type
     * @param key A type signature of a function and contract address that has a limit specified in a scope
     */
    function validateProposedTx(bytes calldata proposedTx, uint8 proposalTypeId, bytes24 key) public view {
        Scope memory validScope = _assignedScopes[proposalTypeId][key];
        bytes memory scopeLimit = validScope.encodedLimits;
        bytes4 selector = bytes4(scopeLimit);
        if (selector != bytes4(proposedTx[:4])) revert Invalid4ByteSelector();

        uint256 startIdx = 4;
        uint256 endIdx = startIdx;
        for (uint8 i = 0; i < validScope.parameters.length; i++) {
            endIdx = endIdx + validScope.parameters[i].length;

            bytes32 param = bytes32(proposedTx[startIdx:endIdx]);
            if (validScope.comparators[i] == Comparators.EQUAL) {
                bytes32 scopedParam = bytes32(this.getParameter(scopeLimit, startIdx, endIdx));
                if (scopedParam != param) revert InvalidParamNotEqual();
            }

            if (validScope.comparators[i] == Comparators.LESS_THAN) {
                if (param >= bytes32(validScope.parameters[i])) revert InvalidParamRange();
            }

            if (validScope.comparators[i] == Comparators.GREATER_THAN) {
                if (param <= bytes32(validScope.parameters[i])) revert InvalidParamRange();
            }

            startIdx = endIdx;
        }
    }

    /**
     * @notice Validates the proposed transactions against the defined scopes based on the proposal type
     * proposal threshold can propose.
     * @param targets The list of target contract addresses.
     * @param calldatas The list of proposed transaction calldata.
     * @param proposalType The type of the proposal.
     */
    function validateProposalData(address[] memory targets, bytes[] calldata calldatas, uint8 proposalType) public {
        for (uint8 i = 0; i < calldatas.length; i++) {
            bytes24 scopeKey = _pack(targets[i], bytes4(calldatas[i]));

            if (_assignedScopes[proposalType][scopeKey].exists) {
                validateProposedTx(calldatas[i], proposalType, scopeKey);
            } else {
                if (_scopeExists[scopeKey]) {
                    revert InvalidProposedTxForType();
                }
            }
        }
    }

    /**
     * @notice Generates the scope key defined as the contract address combined with the function selector
     * @param contractAddress Address of the contract to be enforced by the scope
     * @param selector A byte4 function selector on the contract to be enforced by the scope
     */
    function _pack(address contractAddress, bytes4 selector) internal pure returns (bytes24 result) {
        bytes20 left = bytes20(contractAddress);
        assembly ("memory-safe") {
            left := and(left, shl(96, not(0)))
            selector := and(selector, shl(224, not(0)))
            result := or(left, shr(160, selector))
        }
    }
}<|MERGE_RESOLUTION|>--- conflicted
+++ resolved
@@ -12,12 +12,8 @@
                                  EVENTS
     //////////////////////////////////////////////////////////////*/
 
-<<<<<<< HEAD
-    event ScopeCreated(uint8 indexed proposalTypeId, bytes24 indexed scopeKey, bytes encodedLimit);
+    event ScopeCreated(uint8 indexed proposalTypeId, bytes24 indexed scopeKey, bytes encodedLimit, string description);
     event ScopeDisabled(uint8 indexed proposalTypeId, bytes24 indexed scopeKey);
-=======
-    event ScopeCreated(uint8 indexed proposalTypeId, bytes24 indexed scopeKey, bytes encodedLimit, string description);
->>>>>>> a9e4e6bc
 
     /*//////////////////////////////////////////////////////////////
                            IMMUTABLE STORAGE
