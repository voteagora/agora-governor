--- conflicted
+++ resolved
@@ -2136,13 +2136,8 @@
 contract EditProposalType is AgoraGovernorTest {
     function testFuzz_EditProposalTypeByAdminOrTimelock(uint256 _actorSeed) public virtual {
         vm.startPrank(_adminOrTimelock(_actorSeed));
-<<<<<<< HEAD
-        bytes24[] memory scopes = new bytes24[](1);
-        proposalTypesConfigurator.setProposalType(0, 3_000, 9_910, "Default", "Lorem Ipsum", address(0), scopes);
-        proposalTypesConfigurator.setProposalType(1, 3_000, 9_910, "Default 2", "Lorem Ipsum 2", address(0), scopes);
-=======
         proposalTypesConfigurator.setProposalType(0, 3_000, 9_910, "Default", "Lorem Ipsum", address(0));
->>>>>>> ff7eba2c
+        proposalTypesConfigurator.setProposalType(1, 3_000, 9_910, "Default 2", "Lorem Ipsum 2", address(0));
 
         address[] memory targets = new address[](1);
         targets[0] = address(this);
