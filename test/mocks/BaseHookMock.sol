--- conflicted
+++ resolved
@@ -31,8 +31,6 @@
         return this.afterInitialize.selector;
     }
 
-<<<<<<< HEAD
-=======
     function beforeVoteSucceeded(address, uint256) external view virtual override returns (bytes4, bool) {
         return (this.beforeVoteSucceeded.selector, true);
     }
@@ -41,7 +39,6 @@
         return (this.afterVoteSucceeded.selector, true);
     }
 
->>>>>>> a021abaf
     function beforeQuorumCalculation(address, uint256) external view virtual override returns (bytes4, uint256) {
         return (this.beforeQuorumCalculation.selector, 100);
     }
