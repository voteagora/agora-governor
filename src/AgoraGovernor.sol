// SPDX-License-Identifier: MIT
pragma solidity ^0.8.29;

import {IVotes} from "@openzeppelin/contracts/governance/utils/IVotes.sol";
import {TimelockController} from "@openzeppelin/contracts/governance/TimelockController.sol";
import {IGovernor} from "@openzeppelin/contracts/governance/IGovernor.sol";
import {Governor} from "@openzeppelin/contracts/governance/Governor.sol";
import {DoubleEndedQueue} from "@openzeppelin/contracts/utils/structs/DoubleEndedQueue.sol";
import {GovernorCountingSimple} from "@openzeppelin/contracts/governance/extensions/GovernorCountingSimple.sol";
import {GovernorVotesQuorumFraction} from
    "@openzeppelin/contracts/governance/extensions/GovernorVotesQuorumFraction.sol";
import {GovernorVotes} from "@openzeppelin/contracts/governance/extensions/GovernorVotes.sol";
import {GovernorSettings} from "@openzeppelin/contracts/governance/extensions/GovernorSettings.sol";
import {SafeCast} from "@openzeppelin/contracts/utils/math/SafeCast.sol";

import {IHooks} from "src/interfaces/IHooks.sol";
import {Hooks} from "src/libraries/Hooks.sol";

/// @title AgoraGovernor
/// @notice Agora Governor contract
/// @custom:security-contact security@voteagora.com
contract AgoraGovernor is Governor, GovernorCountingSimple, GovernorVotesQuorumFraction, GovernorSettings {
    using DoubleEndedQueue for DoubleEndedQueue.Bytes32Deque;
    using Hooks for IHooks;

    /*//////////////////////////////////////////////////////////////
                                 EVENTS
    //////////////////////////////////////////////////////////////*/

    event AdminSet(address indexed oldAdmin, address indexed newAdmin);
    event ManagerSet(address indexed oldManager, address indexed newManager);
    event TimelockChange(address oldTimelock, address newTimelock);

    /*//////////////////////////////////////////////////////////////
                                 ERRORS
    //////////////////////////////////////////////////////////////*/

    error GovernorUnauthorizedCancel();
    error HookAddressNotValid();
    error InvalidModifiedExecution();

    /*//////////////////////////////////////////////////////////////
                                STORAGE
    //////////////////////////////////////////////////////////////*/

    /// @notice The admin of the governor
    address public admin;

    /// @notice The manager of the governor
    address public manager;

    /// @notice The hooks of the governor
    IHooks public hooks;

    /// @notice The timelock of the governor
    TimelockController internal _timelock;

    /// @notice The timelock ids of the governor
    mapping(uint256 proposalId => bytes32) internal _timelockIds;

<<<<<<< HEAD
=======
    mapping(uint256 proposalId => bytes) internal _modifiedExecutions;

>>>>>>> 1389c526
    /*//////////////////////////////////////////////////////////////
                              CONSTRUCTOR
    //////////////////////////////////////////////////////////////*/

    constructor(
        uint48 _votingDelay,
        uint32 _votingPeriod,
        uint256 _proposalThreshold,
        uint256 _quorumNumerator,
        IVotes _token,
        TimelockController _timelockAddress,
        address _admin,
        address _manager,
        IHooks _hooks
    )
        Governor("AgoraGovernor")
        GovernorCountingSimple()
        GovernorVotes(_token)
        GovernorVotesQuorumFraction(_quorumNumerator)
        GovernorSettings(_votingDelay, _votingPeriod, _proposalThreshold)
    {
        if (!_hooks.isValidHookAddress()) revert Hooks.HookAddressNotValid(address(_hooks));

        // This call is made after the inhereted constructors have been called
        _hooks.beforeInitialize();

        _setAdmin(_admin);
        _setManager(_manager);
        _updateTimelock(_timelockAddress);

        hooks = _hooks;

        _hooks.afterInitialize();
    }

    /*//////////////////////////////////////////////////////////////
                            PUBLIC FUNCTIONS
    //////////////////////////////////////////////////////////////*/

    /**
     * @notice Set the admin address. Only the admin or timelock can call this function.
     * @param _newAdmin The new admin address.
     */
    function setAdmin(address _newAdmin) external onlyGovernance {
        emit AdminSet(admin, _newAdmin);
        admin = _newAdmin;
    }

    /**
     * @notice Set the manager address. Only the admin or timelock can call this function.
     * @param _newManager The new manager address.
     */
    function setManager(address _newManager) external onlyGovernance {
        emit ManagerSet(manager, _newManager);
        manager = _newManager;
    }

    /**
     * @inheritdoc Governor
     */
    function propose(
        address[] memory targets,
        uint256[] memory values,
        bytes[] memory calldatas,
        string memory description
    ) public virtual override returns (uint256 proposalId) {
        if (targets.length != values.length || targets.length != calldatas.length || targets.length == 0) {
            revert IGovernor.GovernorInvalidProposalLength(targets.length, calldatas.length, values.length);
        }
        
        hooks.beforePropose(targets, values, calldatas, description);

        proposalId = super.propose(targets, values, calldatas, description);

        hooks.afterPropose(proposalId, targets, values, calldatas, description);
    }

    /**
     * @inheritdoc Governor
     */
    function queue(address[] memory targets, uint256[] memory values, bytes[] memory calldatas, bytes32 descriptionHash)
        public
        virtual
        override
        returns (uint256)
    {
<<<<<<< HEAD
        (
            uint256 proposalId,
            address[] memory _tempTargets,
            uint256[] memory _tempValues,
            bytes[] memory _tempCalldatas,
        ) = hooks.beforeQueue(targets, values, calldatas, descriptionHash);
=======
        uint256 proposalId = getProposalId(targets, values, calldatas, descriptionHash);
>>>>>>> 1389c526

        uint48 etaSeconds;

        _validateStateBitmap(proposalId, _encodeStateBitmap(ProposalState.Succeeded));

        (
            uint256 beforeProposalId,
            address[] memory _tempTargets,
            uint256[] memory _tempValues,
            bytes[] memory _tempCalldatas,
        ) = hooks.beforeQueue(targets, values, calldatas, descriptionHash);

        if (proposalId != beforeProposalId) {
            if (_tempTargets.length != 0 && _tempValues.length != 0 && _tempCalldatas.length != 0) {
                _modifiedExecutions[proposalId] = abi.encode(_tempValues, _tempTargets, _tempCalldatas);
                etaSeconds = _queueOperations(proposalId, _tempTargets, _tempValues, _tempCalldatas, descriptionHash);
            }
        }

<<<<<<< HEAD
=======
        etaSeconds = _queueOperations(proposalId, targets, values, calldatas, descriptionHash);

        if (etaSeconds != 0) {
            _proposals[proposalId].etaSeconds = etaSeconds;
            emit ProposalQueued(proposalId, etaSeconds);
        } else {
            revert GovernorQueueNotImplemented();
        }

>>>>>>> 1389c526
        hooks.afterQueue(proposalId, targets, values, calldatas, descriptionHash);

        return proposalId;
    }

    /**
     * @inheritdoc Governor
     */
    function execute(
        address[] memory targets,
        uint256[] memory values,
        bytes[] memory calldatas,
        bytes32 descriptionHash
    ) public payable virtual override returns (uint256) {
<<<<<<< HEAD
        (
            uint256 proposalId,
            address[] memory _tempTargets,
            uint256[] memory _tempValues,
            bytes[] memory _tempCalldatas,
        ) = hooks.beforeExecute(targets, values, calldatas, descriptionHash);
=======
        uint256 proposalId = getProposalId(targets, values, calldatas, descriptionHash);
>>>>>>> 1389c526

        _validateStateBitmap(
            proposalId, _encodeStateBitmap(ProposalState.Succeeded) | _encodeStateBitmap(ProposalState.Queued)
        );

        (
            uint256 beforeExecuteProposalId,
            address[] memory _tempTargets,
            uint256[] memory _tempValues,
            bytes[] memory _tempCalldatas,
        ) = hooks.beforeExecute(targets, values, calldatas, descriptionHash);

        if (proposalId != beforeExecuteProposalId) {
            if (_tempTargets.length != 0 && _tempValues.length != 0 && _tempCalldatas.length != 0) {
                if (_modifiedExecutions[proposalId].length == 0) revert InvalidModifiedExecution();
                (_tempTargets, _tempValues, _tempCalldatas) =
                    abi.decode(_modifiedExecutions[proposalId], (address[], uint256[], bytes[]));

                _executeOperations(proposalId, _tempTargets, _tempValues, _tempCalldatas, descriptionHash);
            }
        }
<<<<<<< HEAD
=======

        // mark as executed before calls to avoid reentrancy
        _proposals[proposalId].executed = true;

        // before execute: register governance call in queue.
        if (_executor() != address(this)) {
            for (uint256 i = 0; i < targets.length; ++i) {
                if (targets[i] == address(this)) {
                    _governanceCall.pushBack(keccak256(calldatas[i]));
                }
            }
        }

        _executeOperations(proposalId, targets, values, calldatas, descriptionHash);

        // after execute: cleanup governance call queue.
        if (_executor() != address(this) && !_governanceCall.empty()) {
            _governanceCall.clear();
        }

        emit ProposalExecuted(proposalId);
>>>>>>> 1389c526

        hooks.afterExecute(proposalId, targets, values, calldatas, descriptionHash);

        return proposalId;
    }

    /**
     * @inheritdoc Governor
     */
    function cancel(
        address[] memory targets,
        uint256[] memory values,
        bytes[] memory calldatas,
        bytes32 descriptionHash
    ) public override returns (uint256 proposalId) {
        uint256 proposalId = getProposalId(targets, values, calldatas, descriptionHash);
        address sender = _msgSender();
        // Allow the proposer, admin, or executor (timelock) to cancel.
        if (sender != proposalProposer(proposalId) && sender != admin && sender != _executor()) {
            revert GovernorUnauthorizedCancel();
        }

        hooks.beforeCancel(targets, values, calldatas, descriptionHash);

        if (_modifiedExecutions[proposalId].length != 0) {
            (targets, values, calldatas) = abi.decode(_modifiedExecutions[proposalId], (address[], uint256[], bytes[]));
        }

        // Proposals can only be cancelled in any state other than Canceled, Expired, or Executed.
        _cancel(targets, values, calldatas, descriptionHash);

        hooks.afterCancel(proposalId, targets, values, calldatas, descriptionHash);
    }

    /**
     * @notice Max value of `quorum` and `approvalThreshold` in `ProposalType`
     */
    function quorumDenominator() public pure override returns (uint256) {
        return 10_000;
    }

    /**
     * @notice Returns the quorum for a `proposalId`, in terms of number of votes: `supply * numerator / denominator`.
     * @dev Supply is calculated at the proposal snapshot timepoint.
     * @dev Quorum value is derived from `ProposalTypes` in the `Middleware` and can be changed using the `beforeQuorumCalculation` hook.
     */
    function quorum(uint256 proposalId)
        public
        view
        override(Governor, GovernorVotesQuorumFraction)
        returns (uint256 _quorum)
    {
        _quorum = hooks.beforeQuorumCalculation(proposalId);

        if (_quorum == 0) {
            uint256 snapshot = proposalSnapshot(proposalId);
            _quorum = (token().getPastTotalSupply(snapshot) * quorumNumerator(snapshot)) / quorumDenominator();
        }

        hooks.afterQuorumCalculation(proposalId, _quorum);

        return _quorum;
    }

    /**
     * @inheritdoc Governor
     */
    function state(uint256 proposalId) public view virtual override returns (ProposalState) {
        ProposalState currentState = super.state(proposalId);

        if (currentState != ProposalState.Queued) {
            return currentState;
        }

        bytes32 queueId = _timelockIds[proposalId];
        if (_timelock.isOperationPending(queueId)) {
            return ProposalState.Queued;
        } else if (_timelock.isOperationDone(queueId)) {
            // This can happen if the proposal is executed directly on the timelock.
            return ProposalState.Executed;
        } else {
            // This can happen if the proposal is canceled directly on the timelock.
            return ProposalState.Canceled;
        }
    }

    function proposalThreshold() public view override(GovernorSettings, Governor) returns (uint256) {
        // Return 0 if the caller is the manager to not require voting power when proposing.
        return _msgSender() == manager ? 0 : GovernorSettings.proposalThreshold();
    }

    /**
     * @notice Returns the address of the current timelock
     */
    function timelock() public view virtual returns (address) {
        return address(_timelock);
    }

    /**
     * @notice Returns true if the given proposalId is in the Succeded state see IGovernor-ProposalState
     * @param proposalId The id of the proposal to be queued.
     */
    function proposalNeedsQueuing(uint256 proposalId) public view virtual override returns (bool) {
        ProposalState currentState = super.state(proposalId);

        return currentState == ProposalState.Succeeded;
    }

    /**
     * @notice Set the timelock address. Only the existing timelock or the admin can change this value
     * @param newTimelock The new timelock address.
     */
    function updateTimelock(TimelockController newTimelock) external virtual onlyGovernance {
        _updateTimelock(newTimelock);
    }

    /*//////////////////////////////////////////////////////////////
                            INTERNAL FUNCTIONS
    //////////////////////////////////////////////////////////////*/

    function _setAdmin(address _newAdmin) internal {
        admin = _newAdmin;
        emit AdminSet(admin, _newAdmin);
    }

    function _setManager(address _newManager) internal {
        manager = _newManager;
        emit ManagerSet(manager, _newManager);
    }

    function _queueOperations(
        uint256 proposalId,
        address[] memory targets,
        uint256[] memory values,
        bytes[] memory calldatas,
        bytes32 descriptionHash
    ) internal virtual override returns (uint48) {
        uint256 delay = _timelock.getMinDelay();

        bytes32 salt = _timelockSalt(descriptionHash);
        _timelockIds[proposalId] = _timelock.hashOperationBatch(targets, values, calldatas, 0, salt);
        _timelock.scheduleBatch(targets, values, calldatas, 0, salt, delay);

        return SafeCast.toUint48(block.timestamp + delay);
    }

    function _executeOperations(
        uint256 proposalId,
        address[] memory targets,
        uint256[] memory values,
        bytes[] memory calldatas,
        bytes32 descriptionHash
    ) internal virtual override {
        // execute
        _timelock.executeBatch{value: msg.value}(targets, values, calldatas, 0, _timelockSalt(descriptionHash));
        // cleanup for refund
        delete _timelockIds[proposalId];
    }

    function _cancel(
        address[] memory targets,
        uint256[] memory values,
        bytes[] memory calldatas,
        bytes32 descriptionHash
    ) internal virtual override returns (uint256) {
        uint256 proposalId = super._cancel(targets, values, calldatas, descriptionHash);

        bytes32 timelockId = _timelockIds[proposalId];
        if (timelockId != 0) {
            // cancel
            _timelock.cancel(timelockId);
            // cleanup
            delete _timelockIds[proposalId];
        }

        return proposalId;
    }

    function _executor() internal view virtual override returns (address) {
        return address(_timelock);
    }

    function _updateTimelock(TimelockController newTimelock) private {
        emit TimelockChange(address(_timelock), address(newTimelock));
        _timelock = newTimelock;
    }

    function _timelockSalt(bytes32 descriptionHash) private view returns (bytes32) {
        return bytes20(address(this)) ^ descriptionHash;
    }

    function _checkGovernance() internal override {
        // Allow the admin to bypass the governor check.
        if (_msgSender() != admin) {
            super._checkGovernance();
        }
    }

    /**
     * @inheritdoc Governor
     */
    function _castVote(uint256 proposalId, address account, uint8 support, string memory reason, bytes memory params)
        internal
        virtual
        override(Governor)
        returns (uint256 weight)
    {
        _validateStateBitmap(proposalId, _encodeStateBitmap(ProposalState.Active));
        bool hasUpdated = false;

        (hasUpdated, weight) = hooks.beforeVote(proposalId, account, support, reason, params);

        if (!hasUpdated) {
            weight = _getVotes(account, proposalSnapshot(proposalId), params);
        }

        _countVote(proposalId, account, support, weight, params);

        hooks.afterVote(weight, proposalId, account, support, reason, params);

        if (params.length == 0) {
            emit VoteCast(account, proposalId, support, weight, reason);
        } else {
            emit VoteCastWithParams(account, proposalId, support, weight, reason, params);
        }

        _tallyUpdated(proposalId);
    }

    /**
     * @inheritdoc Governor
     */
    function _quorumReached(uint256 proposalId)
        internal
        view
        override(Governor, GovernorCountingSimple)
        returns (bool)
    {
        (uint256 againstVotes, uint256 forVotes, uint256 abstainVotes) = proposalVotes(proposalId);

        return quorum(proposalId) <= againstVotes + forVotes + abstainVotes;
    }

    /**
     * @inheritdoc Governor
     */
    function _voteSucceeded(uint256 proposalId)
        internal
        view
        virtual
        override(Governor, GovernorCountingSimple)
        returns (bool voteSucceeded)
    {
        uint8 beforeVoteSucceeded = hooks.beforeVoteSucceeded(proposalId);

        if (beforeVoteSucceeded == 0) {
            voteSucceeded = super._voteSucceeded(proposalId);
        } else {
            voteSucceeded = beforeVoteSucceeded == 2;
        }

        hooks.afterVoteSucceeded(proposalId, voteSucceeded);
    }
}<|MERGE_RESOLUTION|>--- conflicted
+++ resolved
@@ -58,11 +58,8 @@
     /// @notice The timelock ids of the governor
     mapping(uint256 proposalId => bytes32) internal _timelockIds;
 
-<<<<<<< HEAD
-=======
     mapping(uint256 proposalId => bytes) internal _modifiedExecutions;
 
->>>>>>> 1389c526
     /*//////////////////////////////////////////////////////////////
                               CONSTRUCTOR
     //////////////////////////////////////////////////////////////*/
@@ -149,16 +146,7 @@
         override
         returns (uint256)
     {
-<<<<<<< HEAD
-        (
-            uint256 proposalId,
-            address[] memory _tempTargets,
-            uint256[] memory _tempValues,
-            bytes[] memory _tempCalldatas,
-        ) = hooks.beforeQueue(targets, values, calldatas, descriptionHash);
-=======
         uint256 proposalId = getProposalId(targets, values, calldatas, descriptionHash);
->>>>>>> 1389c526
 
         uint48 etaSeconds;
 
@@ -177,9 +165,7 @@
                 etaSeconds = _queueOperations(proposalId, _tempTargets, _tempValues, _tempCalldatas, descriptionHash);
             }
         }
-
-<<<<<<< HEAD
-=======
+        
         etaSeconds = _queueOperations(proposalId, targets, values, calldatas, descriptionHash);
 
         if (etaSeconds != 0) {
@@ -189,7 +175,6 @@
             revert GovernorQueueNotImplemented();
         }
 
->>>>>>> 1389c526
         hooks.afterQueue(proposalId, targets, values, calldatas, descriptionHash);
 
         return proposalId;
@@ -204,16 +189,7 @@
         bytes[] memory calldatas,
         bytes32 descriptionHash
     ) public payable virtual override returns (uint256) {
-<<<<<<< HEAD
-        (
-            uint256 proposalId,
-            address[] memory _tempTargets,
-            uint256[] memory _tempValues,
-            bytes[] memory _tempCalldatas,
-        ) = hooks.beforeExecute(targets, values, calldatas, descriptionHash);
-=======
         uint256 proposalId = getProposalId(targets, values, calldatas, descriptionHash);
->>>>>>> 1389c526
 
         _validateStateBitmap(
             proposalId, _encodeStateBitmap(ProposalState.Succeeded) | _encodeStateBitmap(ProposalState.Queued)
@@ -235,8 +211,6 @@
                 _executeOperations(proposalId, _tempTargets, _tempValues, _tempCalldatas, descriptionHash);
             }
         }
-<<<<<<< HEAD
-=======
 
         // mark as executed before calls to avoid reentrancy
         _proposals[proposalId].executed = true;
@@ -258,7 +232,6 @@
         }
 
         emit ProposalExecuted(proposalId);
->>>>>>> 1389c526
 
         hooks.afterExecute(proposalId, targets, values, calldatas, descriptionHash);
 
