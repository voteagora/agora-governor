// SPDX-License-Identifier: MIT
pragma solidity ^0.8.19;

import {IGovernorUpgradeable} from "@openzeppelin/contracts-upgradeable-v4/governance/IGovernorUpgradeable.sol";
import {IVotesUpgradeable} from "@openzeppelin/contracts-upgradeable-v4/governance/utils/IVotesUpgradeable.sol";
import {IProposalTypesConfigurator} from "src/interfaces/IProposalTypesConfigurator.sol";
import {IAgoraGovernor} from "src/interfaces/IAgoraGovernor.sol";
import {VotingModule} from "src/modules/VotingModule.sol";

enum VoteType {
    Against,
    For,
    Abstain
}

struct ProposalSettings {
    uint248 againstThreshold;
    bool isRelativeToVotableSupply;
}

struct Proposal {
    address governor;
    ProposalSettings settings;
}

<<<<<<< HEAD
contract OptimisticModule is VotingModule {
=======
/// @custom:security-contact security@voteagora.com
contract OptimisticModule_SocialSignalling is VotingModule {
>>>>>>> 40190b21
    /*//////////////////////////////////////////////////////////////
                                 ERRORS
    //////////////////////////////////////////////////////////////*/

    error WrongProposalId();
    error NotOptimisticProposalType();

    /*//////////////////////////////////////////////////////////////
                           IMMUTABLE STORAGE
    //////////////////////////////////////////////////////////////*/

    uint16 public constant PERCENT_DIVISOR = 10_000;

    /*//////////////////////////////////////////////////////////////
                                STORAGE
    //////////////////////////////////////////////////////////////*/

    mapping(uint256 proposalId => Proposal) public proposals;

    /*//////////////////////////////////////////////////////////////
                               CONSTRUCTOR
    //////////////////////////////////////////////////////////////*/

    constructor(address _governor) VotingModule(_governor) {}

    /*//////////////////////////////////////////////////////////////
                            WRITE FUNCTIONS
    //////////////////////////////////////////////////////////////*/

    /**
     * Validate proposal is optimistic and save settings for a new proposal.
     *
     * @param proposalId The id of the proposal.
     * @param proposalData The proposal data encoded as `PROPOSAL_DATA_ENCODING`.
     */
    function propose(uint256 proposalId, bytes memory proposalData, bytes32 descriptionHash) external override {
        _onlyGovernor();
        if (proposalId != uint256(keccak256(abi.encode(msg.sender, address(this), proposalData, descriptionHash)))) {
            revert WrongProposalId();
        }

        if (proposals[proposalId].governor != address(0)) {
            revert ExistingProposal();
        }

        ProposalSettings memory proposalSettings = abi.decode(proposalData, (ProposalSettings));

        uint8 proposalTypeId = IAgoraGovernor(msg.sender).getProposalType(proposalId);
        IProposalTypesConfigurator proposalConfigurator =
            IProposalTypesConfigurator(IAgoraGovernor(msg.sender).PROPOSAL_TYPES_CONFIGURATOR());
        IProposalTypesConfigurator.ProposalType memory proposalType = proposalConfigurator.proposalTypes(proposalTypeId);

        if (proposalType.quorum != 0 || proposalType.approvalThreshold != 0) {
            revert NotOptimisticProposalType();
        }
        if (
            proposalSettings.againstThreshold == 0
                || (proposalSettings.isRelativeToVotableSupply && proposalSettings.againstThreshold > PERCENT_DIVISOR)
        ) {
            revert InvalidParams();
        }

        proposals[proposalId].governor = msg.sender;
        proposals[proposalId].settings = proposalSettings;
    }

    /**
     * Counting logic is skipped.
     */
    function _countVote(uint256, address, uint8, uint256, bytes memory) external virtual override {}

    /**
     * Format executeParams for a governor, given `proposalId` and `proposalData`.
     * Returns empty `targets`, `values` and `calldatas`.
     *
     * @return targets The targets of the proposal.
     * @return values The values of the proposal.
     * @return calldatas The calldatas of the proposal.
     */
    function _formatExecuteParams(uint256, bytes memory)
        public
        pure
        override
        returns (address[] memory targets, uint256[] memory values, bytes[] memory calldatas)
    {
        targets = new address[](0);
        values = new uint256[](0);
        calldatas = new bytes[](0);
    }

    /*//////////////////////////////////////////////////////////////
                             VIEW FUNCTIONS
    //////////////////////////////////////////////////////////////*/

    /**
     * @dev Return true if `againstVotes` is lower than `againstThreshold`.
     * Used by governor in `_voteSucceeded`. See {Governor-_voteSucceeded}.
     *
     * @param proposalId The id of the proposal.
     */
    function _voteSucceeded(uint256 proposalId) external view override returns (bool) {
        Proposal memory proposal = proposals[proposalId];
        (uint256 againstVotes,,) = IAgoraGovernor(proposal.governor).proposalVotes(proposalId);

        uint256 againstThreshold = proposal.settings.againstThreshold;
        if (proposal.settings.isRelativeToVotableSupply) {
            uint256 snapshotBlock = IGovernorUpgradeable(proposal.governor).proposalSnapshot(proposalId);
            IVotesUpgradeable token = IAgoraGovernor(proposal.governor).token();
            againstThreshold = (token.getPastTotalSupply(snapshotBlock) * againstThreshold) / PERCENT_DIVISOR;
        }

        return againstVotes < againstThreshold;
    }

    /**
     * Defines the encoding for the expected `proposalData` in `propose`.
     * Encoding: `(ProposalSettings)`
     *
     * @dev Can be used by clients to interact with modules programmatically without prior knowledge
     * on expected types.
     */
    function PROPOSAL_DATA_ENCODING() external pure virtual override returns (string memory) {
        return "((uint248 againstThreshold,bool isRelativeToVotableSupply) proposalSettings)";
    }

    /**
     * Defines the encoding for the expected `params` in `_countVote`.
     *
     * @dev Can be used by clients to interact with modules programmatically without prior knowledge
     * on expected types.
     */
    function VOTE_PARAMS_ENCODING() external pure virtual override returns (string memory) {
        return "";
    }

    /**
     * @dev See {IGovernor-COUNTING_MODE}.
     *
     * - `support=bravo`: Supports vote options 0 = Against, 1 = For, 2 = Abstain, as in `GovernorBravo`.
     * - `quorum=for,abstain`: Against, For and Abstain votes are counted towards quorum.
     */
    function COUNTING_MODE() public pure virtual override returns (string memory) {
        return "support=bravo&quorum=against,for,abstain";
    }

    /**
     * Module version.
     */
    function version() public pure returns (uint256) {
        return 1;
    }
}<|MERGE_RESOLUTION|>--- conflicted
+++ resolved
@@ -23,12 +23,8 @@
     ProposalSettings settings;
 }
 
-<<<<<<< HEAD
+/// @custom:security-contact security@voteagora.com
 contract OptimisticModule is VotingModule {
-=======
-/// @custom:security-contact security@voteagora.com
-contract OptimisticModule_SocialSignalling is VotingModule {
->>>>>>> 40190b21
     /*//////////////////////////////////////////////////////////////
                                  ERRORS
     //////////////////////////////////////////////////////////////*/
