// SPDX-License-Identifier: MIT
pragma solidity ^0.8.19;

import {IProposalTypesConfigurator} from "src/interfaces/IProposalTypesConfigurator.sol";
import {IAgoraGovernor} from "src/interfaces/IAgoraGovernor.sol";

/**
 * Contract that stores proposalTypes for the Agora Governor.
 * @custom:security-contact security@voteagora.com
 */
contract ProposalTypesConfigurator is IProposalTypesConfigurator {
    /*//////////////////////////////////////////////////////////////
                                 EVENTS
    //////////////////////////////////////////////////////////////*/

    event ScopeCreated(uint8 indexed proposalTypeId, bytes24 indexed scopeKey, bytes encodedLimit, string description);
    event ScopeDisabled(uint8 indexed proposalTypeId, bytes24 indexed scopeKey);

    /*//////////////////////////////////////////////////////////////
                           IMMUTABLE STORAGE
    //////////////////////////////////////////////////////////////*/

    IAgoraGovernor public governor;

    /// @notice Max value of `quorum` and `approvalThreshold` in `ProposalType`
    uint16 public constant PERCENT_DIVISOR = 10_000;

    /*//////////////////////////////////////////////////////////////
                                STORAGE
    //////////////////////////////////////////////////////////////*/

    mapping(uint8 proposalTypeId => ProposalType) internal _proposalTypes;
    mapping(uint8 proposalTypeId => mapping(bytes24 key => Scope)) internal _assignedScopes;
    mapping(bytes24 key => bool) internal _scopeExists;

    /*//////////////////////////////////////////////////////////////
                               MODIFIERS
    //////////////////////////////////////////////////////////////*/

    modifier onlyAdminOrTimelock() {
        if (msg.sender != governor.admin() && msg.sender != governor.timelock()) revert NotAdminOrTimelock();
        _;
    }

    /*//////////////////////////////////////////////////////////////
                               FUNCTIONS
    //////////////////////////////////////////////////////////////*/

    /**
     * @notice Initialize the contract with the governor and proposal types.
     * @param _governor Address of the governor contract.
     * @param _proposalTypesInit Array of ProposalType structs to initialize the contract with.
     */
    function initialize(address _governor, ProposalType[] calldata _proposalTypesInit) external {
        if (address(governor) != address(0)) revert AlreadyInit();
        if (_governor == address(0)) revert InvalidGovernor();

        governor = IAgoraGovernor(_governor);

        for (uint8 i = 0; i < _proposalTypesInit.length; i++) {
            _setProposalType(
                i,
                _proposalTypesInit[i].quorum,
                _proposalTypesInit[i].approvalThreshold,
                _proposalTypesInit[i].name,
                _proposalTypesInit[i].description,
                _proposalTypesInit[i].module
            );
        }
    }

    /**
     * @notice Get the parameters for a proposal type.
     * @param proposalTypeId Id of the proposal type.
     * @return ProposalType struct of of the proposal type.
     */
    function proposalTypes(uint8 proposalTypeId) external view returns (ProposalType memory) {
        return _proposalTypes[proposalTypeId];
    }

    /**
     * @notice Get the scope that is assigned to a given proposal type.
     * @param proposalTypeId Id of the proposal type.
     * @param scopeKey The function selector + contract address that is the key for a scope.
     * @return Scope struct of the scope.
     */
    function assignedScopes(uint8 proposalTypeId, bytes24 scopeKey) external view returns (Scope memory) {
        return _assignedScopes[proposalTypeId][scopeKey];
    }

    /**
     * @notice Returns a boolean if a scope exists.
     * @param key A function selector and contract address that represent the type hash, i.e. 4byte(keccak256("foobar(uint,address)")) + bytes20(contractAddress).
     * @return boolean returns true if the scope is defined.
     */
    function scopeExists(bytes24 key) external view override returns (bool) {
        return _scopeExists[key];
    }

    /**
     * @notice Sets the scope for a given proposal type.
     * @param proposalTypeId Id of the proposal type.
     * @param key A function selector and contract address that represent the type hash, i.e. 4byte(keccak256("foobar(uint,address)")) + bytes20(contractAddress).
     * @param encodedLimit An ABI encoded string containing the function selector and relevant parameter values.
     * @param parameters The list of byte represented values to be compared against the encoded limits.
     * @param comparators List of enumuerated values represent which comparison to use when enforcing limit checks on parameters.
     * @param description String that's the describes the scope
     */
    function setScopeForProposalType(
        uint8 proposalTypeId,
        bytes24 key,
        bytes calldata encodedLimit,
        bytes[] memory parameters,
        Comparators[] memory comparators,
        string calldata description
    ) external override onlyAdminOrTimelock {
        if (!_proposalTypes[proposalTypeId].exists) revert InvalidProposalType();
        if (parameters.length != comparators.length) revert InvalidParameterConditions();
        if (_assignedScopes[proposalTypeId][key].exists) revert NoDuplicateTxTypes(); // Do not allow multiple scopes for a single transaction type

        Scope memory scope = Scope(key, encodedLimit, parameters, comparators, proposalTypeId, description, true);

        _assignedScopes[proposalTypeId][key] = scope;
        _scopeExists[key] = true;

        emit ScopeCreated(proposalTypeId, key, encodedLimit, description);
    }

    /**
     * @notice Set the parameters for a proposal type. Only callable by the admin or timelock.
     * @param proposalTypeId Id of the proposal type
     * @param quorum Quorum percentage, scaled by `PERCENT_DIVISOR`
     * @param approvalThreshold Approval threshold percentage, scaled by `PERCENT_DIVISOR`
     * @param name Name of the proposal type
     * @param description Describes the proposal type
     * @param module Address of module that can only use this proposal type
     */
    function setProposalType(
        uint8 proposalTypeId,
        uint16 quorum,
        uint16 approvalThreshold,
        string calldata name,
        string calldata description,
        address module
    ) external override onlyAdminOrTimelock {
        _setProposalType(proposalTypeId, quorum, approvalThreshold, name, description, module);
    }

    function _setProposalType(
        uint8 proposalTypeId,
        uint16 quorum,
        uint16 approvalThreshold,
        string calldata name,
        string calldata description,
        address module
    ) internal {
        if (quorum > PERCENT_DIVISOR) revert InvalidQuorum();
        if (approvalThreshold > PERCENT_DIVISOR) revert InvalidApprovalThreshold();

<<<<<<< HEAD
        _proposalTypes[proposalTypeId] =
            ProposalType(quorum, approvalThreshold, name, description, module, validScopes, true);
=======
        _proposalTypes[proposalTypeId] = ProposalType(quorum, approvalThreshold, name, description, module);
        _proposalTypesExists[proposalTypeId] = true;
>>>>>>> 38057a9f

        emit ProposalTypeSet(proposalTypeId, quorum, approvalThreshold, name, description);
    }

    /**
     * @notice Adds an additional scope for a given proposal type.
     * @param proposalTypeId Id of the proposal type
     * @param scope An object that contains the scope for a transaction type hash
     */
    function addScopeForProposalType(uint8 proposalTypeId, Scope calldata scope)
        external
        override
        onlyAdminOrTimelock
    {
        if (!_proposalTypes[proposalTypeId].exists) revert InvalidProposalType();
        if (scope.parameters.length != scope.comparators.length) revert InvalidParameterConditions();
        if (_assignedScopes[proposalTypeId][scope.key].exists) revert NoDuplicateTxTypes(); // Do not allow multiple scopes for a single transaction type

        _scopeExists[scope.key] = true;
        _assignedScopes[proposalTypeId][scope.key] = scope;

        emit ScopeCreated(proposalTypeId, scope.key, scope.encodedLimits, scope.description);
    }

    /**
     * @notice Retrives the encoded limit of a transaction type signature for a given proposal type.
     * @param proposalTypeId Id of the proposal type
     * @param key A type signature of a function and contract address that has a limit specified in a scope
     */
    function getLimit(uint8 proposalTypeId, bytes24 key) public view returns (bytes memory encodedLimits) {
        if (!_proposalTypes[proposalTypeId].exists) revert InvalidProposalType();
        if (!_assignedScopes[proposalTypeId][key].exists) revert InvalidScope();
        Scope memory validScope = _assignedScopes[proposalTypeId][key];
        return validScope.encodedLimits;
    }

    /**
     * @notice Disables a scopes for all contract + function signatures.
     * @param proposalTypeId the proposal type ID that has the assigned scope.
     * @param scopeKey the contract and function signature representing the scope key
     */
    function disableScope(uint8 proposalTypeId, bytes24 scopeKey) external override onlyAdminOrTimelock {
        _assignedScopes[proposalTypeId][scopeKey].exists = false;
        emit ScopeDisabled(proposalTypeId, scopeKey);
    }

    /**
     * @notice Validates that a proposed transaction conforms to the scope defined in a given proposal type. Note: This
     *   version only supports functions that have for each parameter 32-byte abi encodings, please see the ABI
     *   specification to see which types are not supported. The types that are supported are as follows:
     *      - Uint
     *      - Address
     *      - Bytes32
     * @param proposedTx The calldata of the proposed transaction
     * @param proposalTypeId Id of the proposal type
     * @param key A type signature of a function and contract address that has a limit specified in a scope
     */
    function validateProposedTx(bytes calldata proposedTx, uint8 proposalTypeId, bytes24 key) public view {
        Scope memory validScope = _assignedScopes[proposalTypeId][key];
        bytes memory scopeLimit = validScope.encodedLimits;
        bytes4 selector = bytes4(scopeLimit);
        if (selector != bytes4(proposedTx[:4])) revert Invalid4ByteSelector();

        uint256 startIdx = 4;
        uint256 endIdx = startIdx;
        for (uint8 i = 0; i < validScope.parameters.length; i++) {
            endIdx = endIdx + validScope.parameters[i].length;

            bytes32 param = bytes32(proposedTx[startIdx:endIdx]);
            if (validScope.comparators[i] == Comparators.EQUAL) {
                if (param != bytes32(validScope.parameters[i])) revert InvalidParamNotEqual();
            }

            if (validScope.comparators[i] == Comparators.LESS_THAN) {
                if (param >= bytes32(validScope.parameters[i])) revert InvalidParamRange();
            }

            if (validScope.comparators[i] == Comparators.GREATER_THAN) {
                if (param <= bytes32(validScope.parameters[i])) revert InvalidParamRange();
            }

            startIdx = endIdx;
        }
    }

    /**
     * @notice Validates the proposed transactions against the defined scopes based on the proposal type
     * proposal threshold can propose.
     * @param targets The list of target contract addresses.
     * @param calldatas The list of proposed transaction calldata.
     * @param proposalTypeId The type of the proposal.
     */
    function validateProposalData(address[] memory targets, bytes[] calldata calldatas, uint8 proposalTypeId)
        external
        view
    {
        for (uint8 i = 0; i < calldatas.length; i++) {
            bytes24 scopeKey = _pack(targets[i], bytes4(calldatas[i]));

            if (_assignedScopes[proposalTypeId][scopeKey].exists) {
                validateProposedTx(calldatas[i], proposalTypeId, scopeKey);
            } else {
                if (_scopeExists[scopeKey]) {
                    revert InvalidProposedTxForType();
                }
            }
        }
    }

    /**
     * @notice Generates the scope key defined as the contract address combined with the function selector
     * @param contractAddress Address of the contract to be enforced by the scope
     * @param selector A byte4 function selector on the contract to be enforced by the scope
     */
    function _pack(address contractAddress, bytes4 selector) internal pure returns (bytes24 result) {
        bytes20 left = bytes20(contractAddress);
        assembly ("memory-safe") {
            left := and(left, shl(96, not(0)))
            selector := and(selector, shl(224, not(0)))
            result := or(left, shr(160, selector))
        }
    }
}<|MERGE_RESOLUTION|>--- conflicted
+++ resolved
@@ -157,14 +157,7 @@
         if (quorum > PERCENT_DIVISOR) revert InvalidQuorum();
         if (approvalThreshold > PERCENT_DIVISOR) revert InvalidApprovalThreshold();
 
-<<<<<<< HEAD
-        _proposalTypes[proposalTypeId] =
-            ProposalType(quorum, approvalThreshold, name, description, module, validScopes, true);
-=======
         _proposalTypes[proposalTypeId] = ProposalType(quorum, approvalThreshold, name, description, module);
-        _proposalTypesExists[proposalTypeId] = true;
->>>>>>> 38057a9f
-
         emit ProposalTypeSet(proposalTypeId, quorum, approvalThreshold, name, description);
     }
 
