// SPDX-License-Identifier: MIT
pragma solidity ^0.8.19;

import {TimersUpgradeable} from "@openzeppelin/contracts-upgradeable-v4/utils/TimersUpgradeable.sol";
import {SafeCastUpgradeable} from "@openzeppelin/contracts-upgradeable-v4/utils/math/SafeCastUpgradeable.sol";
import {Initializable} from "@openzeppelin/contracts-upgradeable-v4/proxy/utils/Initializable.sol";
import {TimelockControllerUpgradeable} from
    "@openzeppelin/contracts-upgradeable-v4/governance/TimelockControllerUpgradeable.sol";
import {GovernorCountingSimpleUpgradeableV2} from "src/lib/openzeppelin/v2/GovernorCountingSimpleUpgradeableV2.sol";
import {IGovernorUpgradeable} from "src/lib/openzeppelin/v2/GovernorUpgradeableV2.sol";
import {GovernorUpgradeableV2} from "src/lib/openzeppelin/v2/GovernorUpgradeableV2.sol";
import {GovernorVotesUpgradeableV2} from "src/lib/openzeppelin/v2/GovernorVotesUpgradeableV2.sol";
import {GovernorSettingsUpgradeableV2} from "src/lib/openzeppelin/v2/GovernorSettingsUpgradeableV2.sol";
import {GovernorTimelockControlUpgradeableV2} from "src/lib/openzeppelin/v2/GovernorTimelockControlUpgradeableV2.sol";
import {IProposalTypesConfigurator} from "src/interfaces/IProposalTypesConfigurator.sol";
import {VotingModule} from "src/modules/VotingModule.sol";
import {IVotingToken} from "src/interfaces/IVotingToken.sol";

/// @custom:security-contact security@voteagora.com
contract AgoraGovernor is
    Initializable,
    GovernorUpgradeableV2,
    GovernorCountingSimpleUpgradeableV2,
    GovernorVotesUpgradeableV2,
    GovernorSettingsUpgradeableV2,
    GovernorTimelockControlUpgradeableV2
{
    /*//////////////////////////////////////////////////////////////
                                 EVENTS
    //////////////////////////////////////////////////////////////*/

    event ProposalCreated(
        uint256 indexed proposalId,
        address indexed proposer,
        address[] targets,
        uint256[] values,
        string[] signatures,
        bytes[] calldatas,
        uint256 startBlock,
        uint256 endBlock,
        string description,
        uint8 proposalTypeId
    );
    event ProposalCreated(
        uint256 indexed proposalId,
        address indexed proposer,
        address indexed votingModule,
        bytes proposalData,
        uint256 startBlock,
        uint256 endBlock,
        string description,
        uint8 proposalTypeId
    );
    event ProposalTypeUpdated(uint256 indexed proposalId, uint8 proposalTypeId);
    event ProposalDeadlineUpdated(uint256 proposalId, uint64 deadline);
    event AdminSet(address indexed oldAdmin, address indexed newAdmin);
    event ManagerSet(address indexed oldManager, address indexed newManager);

    enum SupplyType {
        Total,
        Votable
    }

    /*//////////////////////////////////////////////////////////////
                                 ERRORS
    //////////////////////////////////////////////////////////////*/

    error InvalidProposalType(uint8 proposalTypeId);
    error InvalidProposalId();
    error InvalidProposalLength();
    error InvalidEmptyProposal();
    error InvalidVotesBelowThreshold();
    error InvalidProposalExists();
    error NotAdminOrTimelock();

    /*//////////////////////////////////////////////////////////////
                               LIBRARIES
    //////////////////////////////////////////////////////////////*/

    using SafeCastUpgradeable for uint256;
    using TimersUpgradeable for TimersUpgradeable.BlockNumber;

    /*//////////////////////////////////////////////////////////////
                           IMMUTABLE STORAGE
    //////////////////////////////////////////////////////////////*/

    uint256 private constant GOVERNOR_VERSION = 1;

    /// @notice Max value of `quorum` and `approvalThreshold` in `ProposalType`
    uint16 public constant PERCENT_DIVISOR = 10_000;

    IProposalTypesConfigurator public PROPOSAL_TYPES_CONFIGURATOR;

    SupplyType public SUPPLY_TYPE;

    /*//////////////////////////////////////////////////////////////
                                STORAGE
    //////////////////////////////////////////////////////////////*/

    address public admin;
    address public manager;

    mapping(address module => bool approved) public approvedModules;

    modifier onlyAdminOrTimelock() {
        address sender = _msgSender();
        if (sender != admin && sender != timelock()) revert NotAdminOrTimelock();
        _;
    }

    /*//////////////////////////////////////////////////////////////
                              CONSTRUCTOR
    //////////////////////////////////////////////////////////////*/

    constructor() {
        _disableInitializers();
    }

    /**
     * @notice Initialize the governor with the given parameters.
     * @param _votingToken The governance token used for voting.
     * @param _supplyType The type of supply to use for voting calculations.
     * @param _admin Admin address for the governor.
     * @param _manager Manager address.
     * @param _timelock The governance timelock.
     * @param _proposalTypesConfigurator Proposal types configurator contract.
     * @param _proposalTypes Initial proposal types to set.
     */
    function initialize(
        IVotingToken _votingToken,
        SupplyType _supplyType,
        address _admin,
        address _manager,
        TimelockControllerUpgradeable _timelock,
        IProposalTypesConfigurator _proposalTypesConfigurator,
        IProposalTypesConfigurator.ProposalType[] calldata _proposalTypes
    ) public initializer {
        PROPOSAL_TYPES_CONFIGURATOR = _proposalTypesConfigurator;
        SUPPLY_TYPE = _supplyType;

        PROPOSAL_TYPES_CONFIGURATOR.initialize(address(this), _proposalTypes);

        __Governor_init("Agora");
        __GovernorCountingSimple_init();
        __GovernorVotes_init(_votingToken);
        __GovernorSettings_init({initialVotingDelay: 6575, initialVotingPeriod: 46027, initialProposalThreshold: 0});
        __GovernorTimelockControl_init(_timelock);

        admin = _admin;
        manager = _manager;
    }

    /*//////////////////////////////////////////////////////////////
                             VIEW FUNCTIONS
    //////////////////////////////////////////////////////////////*/

    /**
     * @notice Returns the quorum for a `proposalId`, in terms of number of votes: `supply * numerator / denominator`.
     * @dev Supply is calculated at the proposal snapshot timepoint.
     * @dev Quorum value is derived from `PROPOSAL_TYPES_CONFIGURATOR`.
     */
    function quorum(uint256 proposalId) public view virtual override returns (uint256) {
        uint256 snapshotBlock = proposalSnapshot(proposalId);
        uint256 supply;
        if (SUPPLY_TYPE == SupplyType.Total) {
            supply = token.getPastTotalSupply(snapshotBlock);
        } else {
            supply = token.getPastVotableSupply(snapshotBlock);
        }

        uint8 proposalTypeId = _proposals[proposalId].proposalType;

        return (supply * PROPOSAL_TYPES_CONFIGURATOR.proposalTypes(proposalTypeId).quorum) / PERCENT_DIVISOR;
    }

    /**
     * @dev Updated version in which quorum is based on `proposalId` instead of snapshot block.
     */
    function _quorumReached(uint256 proposalId)
        internal
        view
        virtual
        override(GovernorCountingSimpleUpgradeableV2, GovernorUpgradeableV2)
        returns (bool)
    {
        (uint256 againstVotes, uint256 forVotes, uint256 abstainVotes) = proposalVotes(proposalId);

        return quorum(proposalId) <= againstVotes + forVotes + abstainVotes;
    }

    /**
     * @dev Added logic based on approval voting threshold to determine if vote has succeeded.
     */
    function _voteSucceeded(uint256 proposalId)
        internal
        view
        virtual
        override(GovernorCountingSimpleUpgradeableV2, GovernorUpgradeableV2)
        returns (bool voteSucceeded)
    {
        ProposalCore storage proposal = _proposals[proposalId];

        address votingModule = proposal.votingModule;
        if (votingModule != address(0)) {
            if (!VotingModule(votingModule)._voteSucceeded(proposalId)) {
                return false;
            }
        }

        uint256 approvalThreshold = PROPOSAL_TYPES_CONFIGURATOR.proposalTypes(proposal.proposalType).approvalThreshold;

        if (approvalThreshold == 0) return true;

        ProposalVote storage proposalVote = _proposalVotes[proposalId];
        uint256 forVotes = proposalVote.forVotes;
        uint256 totalVotes = forVotes + proposalVote.againstVotes;

        if (totalVotes != 0) {
            voteSucceeded = (forVotes * PERCENT_DIVISOR) / totalVotes >= approvalThreshold;
        }
    }

    /**
     * @notice Returns the proposal type of a proposal.
     * @param proposalId The id of the proposal.
     */
    function getProposalType(uint256 proposalId) external view returns (uint8) {
        return _proposals[proposalId].proposalType;
    }

    /**
     * @dev See {IGovernor-COUNTING_MODE}.
     * Params encoding:
     * - modules = custom external params depending on module used
     */
    function COUNTING_MODE()
        public
        pure
        virtual
        override(GovernorCountingSimpleUpgradeableV2, IGovernorUpgradeable)
        returns (string memory)
    {
        return "support=bravo&quorum=against,for,abstain&params=modules";
    }

    /**
     * @dev Returns the current version of the governor.
     */
    function VERSION() public pure virtual returns (uint256) {
        return GOVERNOR_VERSION;
    }

    /**
     * @notice Calculate `proposalId` hashing similarly to `hashProposal` but based on `module` and `proposalData`.
     * See {IGovernor-hashProposal}.
     * @param module The address of the voting module to use for this proposal.
     * @param proposalData The proposal data to pass to the voting module.
     * @param descriptionHash The hash of the proposal description.
     * @return The id of the proposal.
     */
    function hashProposalWithModule(address module, bytes memory proposalData, bytes32 descriptionHash)
        public
        view
        virtual
        returns (uint256)
    {
        return uint256(keccak256(abi.encode(address(this), module, proposalData, descriptionHash)));
    }

    /**
     * @inheritdoc GovernorSettingsUpgradeableV2
     */
    function proposalThreshold()
        public
        view
        override(GovernorSettingsUpgradeableV2, GovernorUpgradeableV2)
        returns (uint256)
    {
        return GovernorSettingsUpgradeableV2.proposalThreshold();
    }

    function _executor()
        internal
        view
        override(GovernorUpgradeableV2, GovernorTimelockControlUpgradeableV2)
        returns (address)
    {
        return GovernorTimelockControlUpgradeableV2._executor();
    }

    /**
     * @inheritdoc GovernorTimelockControlUpgradeableV2
     */
    function state(uint256 proposalId)
        public
        view
        virtual
        override(GovernorUpgradeableV2, GovernorTimelockControlUpgradeableV2)
        returns (ProposalState)
    {
        return GovernorTimelockControlUpgradeableV2.state(proposalId);
    }

    /**
     * @inheritdoc GovernorTimelockControlUpgradeableV2
     */
    function supportsInterface(bytes4 interfaceId)
        public
        view
        virtual
        override(GovernorUpgradeableV2, GovernorTimelockControlUpgradeableV2)
        returns (bool)
    {
        return GovernorTimelockControlUpgradeableV2.supportsInterface(interfaceId);
    }

    /*//////////////////////////////////////////////////////////////
                           WRITE FUNCTIONS
    //////////////////////////////////////////////////////////////*/

    /**
     * @notice Approve or reject a voting module. Only the admin or timelock can call this function.
     * @param module The address of the voting module to approve or reject.
     * @param approved Whether to approve or reject the voting module.
     */
    function setModuleApproval(address module, bool approved) external onlyAdminOrTimelock {
        approvedModules[module] = approved;
    }

    /**
     * @notice Set the deadline for a proposal. Only the admin or timelock can call this function.
     * @param proposalId The id of the proposal.
     * @param deadline The new deadline for the proposal.
     */
    function setProposalDeadline(uint256 proposalId, uint64 deadline) external onlyAdminOrTimelock {
        _proposals[proposalId].voteEnd.setDeadline(deadline);
        emit ProposalDeadlineUpdated(proposalId, deadline);
    }

    /**
     * @inheritdoc GovernorSettingsUpgradeableV2
     */
    function setVotingDelay(uint256 newVotingDelay) public override onlyAdminOrTimelock {
        _setVotingDelay(newVotingDelay);
    }

    /**
     * @inheritdoc GovernorSettingsUpgradeableV2
     */
    function setVotingPeriod(uint256 newVotingPeriod) public override onlyAdminOrTimelock {
        _setVotingPeriod(newVotingPeriod);
    }

    /**
     * @inheritdoc GovernorSettingsUpgradeableV2
     */
    function setProposalThreshold(uint256 newProposalThreshold) public override onlyAdminOrTimelock {
        _setProposalThreshold(newProposalThreshold);
    }

    /**
     * @notice Set the admin address. Only the admin or timelock can call this function.
     * @param _newAdmin The new admin address.
     */
    function setAdmin(address _newAdmin) external onlyAdminOrTimelock {
        emit AdminSet(admin, _newAdmin);
        admin = _newAdmin;
    }

    /**
     * @notice Set the manager address. Only the admin or timelock can call this function.
     * @param _newManager The new manager address.
     */
    function setManager(address _newManager) external onlyAdminOrTimelock {
        emit ManagerSet(manager, _newManager);
        manager = _newManager;
    }

    /**
     * @dev Updated internal vote casting mechanism which delegates counting logic to voting module,
     * in addition to executing standard `_countVote`. See {IGovernor-_castVote}.
     */
    function _castVote(uint256 proposalId, address account, uint8 support, string memory reason, bytes memory params)
        internal
        virtual
        override
        returns (uint256 weight)
    {
        require(state(proposalId) == ProposalState.Active, "Governor: vote not currently active");

        weight = _getVotes(account, _proposals[proposalId].voteStart.getDeadline(), "");

        _countVote(proposalId, account, support, weight, params);

        address votingModule = _proposals[proposalId].votingModule;

        if (votingModule != address(0)) {
            VotingModule(votingModule)._countVote(proposalId, account, support, weight, params);
        }

        if (params.length == 0) {
            emit VoteCast(account, proposalId, support, weight, reason);
        } else {
            emit VoteCastWithParams(account, proposalId, support, weight, reason, params);
        }
    }

    /**
     * @inheritdoc GovernorUpgradeableV2
     * @dev Updated version in which default `proposalType` is set to 0.
     */
    function propose(
        address[] memory targets,
        uint256[] memory values,
        bytes[] memory calldatas,
        string memory description
    ) public virtual override(IGovernorUpgradeable, GovernorUpgradeableV2) returns (uint256) {
        return propose(targets, values, calldatas, description, 0);
    }

    /**
     * @notice Propose a new proposal. Only the manager or an address with votes above the proposal threshold can propose.
     * See {IGovernor-propose}.
     * @dev Updated version of `propose` in which `proposalType` is set and checked.
     */
    function propose(
        address[] memory targets,
        uint256[] memory values,
        bytes[] memory calldatas,
        string memory description,
        uint8 proposalTypeId
    ) public virtual returns (uint256 proposalId) {
        address proposer = _msgSender();
        if (proposer != manager && getVotes(proposer, block.number - 1) < proposalThreshold()) {
            revert InvalidVotesBelowThreshold();
        }

        if (targets.length != values.length) revert InvalidProposalLength();
        if (targets.length != calldatas.length) revert InvalidProposalLength();
        if (targets.length == 0) revert InvalidEmptyProposal();

        // Revert if `proposalType` is unset or requires module
        if (
            bytes(PROPOSAL_TYPES_CONFIGURATOR.proposalTypes(proposalTypeId).name).length == 0
                || PROPOSAL_TYPES_CONFIGURATOR.proposalTypes(proposalTypeId).module != address(0)
        ) {
            revert InvalidProposalType(proposalTypeId);
        }

        PROPOSAL_TYPES_CONFIGURATOR.validateProposalData(targets, calldatas, proposalTypeId);

        proposalId = hashProposal(targets, values, calldatas, keccak256(bytes(description)));

        ProposalCore storage proposal = _proposals[proposalId];
        if (!proposal.voteStart.isUnset()) revert InvalidProposalExists();

        uint64 snapshot = block.number.toUint64() + votingDelay().toUint64();
        uint64 deadline = snapshot + votingPeriod().toUint64();

        proposal.voteStart.setDeadline(snapshot);
        proposal.voteEnd.setDeadline(deadline);
        proposal.proposalType = proposalTypeId;
        proposal.proposer = proposer;

        emit ProposalCreated(
            proposalId,
            _msgSender(),
            targets,
            values,
            new string[](targets.length),
            calldatas,
            snapshot,
            deadline,
            description,
            proposalTypeId
        );
    }

    /**
     * @notice Propose a new proposal using a custom voting module. Only the manager or an address with votes above the
     * proposal threshold can propose. Uses the default proposal type.
     * @param module The address of the voting module to use for this proposal.
     * @param proposalData The proposal data to pass to the voting module.
     * @param description The description of the proposal.
     * @return The id of the proposal.
     */
    function proposeWithModule(VotingModule module, bytes memory proposalData, string memory description)
        public
        virtual
        returns (uint256)
    {
        return proposeWithModule(module, proposalData, description, 0);
    }

    /**
     * @notice Propose a new proposal using a custom voting module. Only the manager or an address with votes above the
     * proposal threshold can propose.
     * @param module The address of the voting module to use for this proposal.
     * @param proposalData The proposal data to pass to the voting module.
     * @param description The description of the proposal.
     * @param proposalTypeId The type of the proposal.
     * @dev Updated version in which `proposalTypeId` is set and checked.
     * @return proposalId The id of the proposal.
     */
    function proposeWithModule(
        VotingModule module,
        bytes memory proposalData,
        string memory description,
        uint8 proposalTypeId
    ) public virtual returns (uint256 proposalId) {
        address proposer = _msgSender();
        if (proposer != manager) {
            if (getVotes(proposer, block.number - 1) < proposalThreshold()) revert InvalidVotesBelowThreshold();
        }

        require(approvedModules[address(module)], "Governor: module not approved");

        // Revert if `proposalTypeId` is unset or doesn't match module
        if (
            bytes(PROPOSAL_TYPES_CONFIGURATOR.proposalTypes(proposalTypeId).name).length == 0
                || PROPOSAL_TYPES_CONFIGURATOR.proposalTypes(proposalTypeId).module != address(module)
        ) {
            revert InvalidProposalType(proposalTypeId);
        }

        bytes32 descriptionHash = keccak256(bytes(description));

        proposalId = hashProposalWithModule(address(module), proposalData, descriptionHash);

        ProposalCore storage proposal = _proposals[proposalId];
        if (!proposal.voteStart.isUnset()) revert InvalidProposalExists();

        uint64 snapshot = block.number.toUint64() + votingDelay().toUint64();
        uint64 deadline = snapshot + votingPeriod().toUint64();

        proposal.voteStart.setDeadline(snapshot);
        proposal.voteEnd.setDeadline(deadline);
        proposal.votingModule = address(module);
<<<<<<< HEAD
        proposal.proposalType = proposalTypeId;
=======
        proposal.proposalType = proposalType;
>>>>>>> 940adad7
        proposal.proposer = proposer;

        module.propose(proposalId, proposalData, descriptionHash);

        emit ProposalCreated(
<<<<<<< HEAD
            proposalId, proposer, address(module), proposalData, snapshot, deadline, description, proposalTypeId
=======
            proposalId, proposer, address(module), proposalData, snapshot, deadline, description, proposalType
>>>>>>> 940adad7
        );
    }

    /**
     * @notice Allows admin or timelock to modify the `proposalTypeId` of a proposal, in case it was set incorrectly.
     * @param proposalId The id of the proposal.
     * @param proposalTypeId The new proposal type.
     */
    function editProposalType(uint256 proposalId, uint8 proposalTypeId) external onlyAdminOrTimelock {
        if (proposalSnapshot(proposalId) == 0) revert InvalidProposalId();

<<<<<<< HEAD
        // Revert if `proposalTypeId` is unset or the proposal has a different voting module
        if (
            bytes(PROPOSAL_TYPES_CONFIGURATOR.proposalTypes(proposalTypeId).name).length == 0
                || PROPOSAL_TYPES_CONFIGURATOR.proposalTypes(proposalTypeId).module != _proposals[proposalId].votingModule
        ) {
            revert InvalidProposalType(proposalTypeId);
=======
        // Revert if `proposalType` is unset or the proposal has a different voting module
        if (
            bytes(PROPOSAL_TYPES_CONFIGURATOR.proposalTypes(proposalType).name).length == 0
                || PROPOSAL_TYPES_CONFIGURATOR.proposalTypes(proposalType).module != _proposals[proposalId].votingModule
        ) {
            revert InvalidProposalType(proposalType);
>>>>>>> 940adad7
        }

        _proposals[proposalId].proposalType = proposalTypeId;

        emit ProposalTypeUpdated(proposalId, proposalTypeId);
    }

    /**
     * @notice Cancel a proposal. Only the admin, timelock, or proposer can call this function.
     * See {GovernorUpgradeableV2-_cancel}.
     */
    function cancel(
        address[] memory targets,
        uint256[] memory values,
        bytes[] memory calldatas,
        bytes32 descriptionHash
    ) public returns (uint256) {
        uint256 proposalId = hashProposal(targets, values, calldatas, descriptionHash);
        address sender = _msgSender();
        require(
            sender == admin || sender == timelock() || sender == _proposals[proposalId].proposer,
            "Governor: only admin, governor timelock, or proposer can cancel"
        );

        return _cancel(targets, values, calldatas, descriptionHash);
    }

    function _cancel(
        address[] memory targets,
        uint256[] memory values,
        bytes[] memory calldatas,
        bytes32 descriptionHash
    ) internal override(GovernorUpgradeableV2, GovernorTimelockControlUpgradeableV2) returns (uint256) {
        return GovernorTimelockControlUpgradeableV2._cancel(targets, values, calldatas, descriptionHash);
    }

    /**
     * @notice Cancel a proposal with a custom voting module. See {GovernorUpgradeableV2-_cancel}.
     * @param module The address of the voting module to use for this proposal.
     * @param proposalData The proposal data to pass to the voting module.
     * @param descriptionHash The hash of the proposal description.
     * @return The id of the proposal.
     */
    function cancelWithModule(VotingModule module, bytes memory proposalData, bytes32 descriptionHash)
        public
        virtual
        returns (uint256)
    {
        uint256 proposalId = hashProposalWithModule(address(module), proposalData, descriptionHash);
        address sender = _msgSender();
        require(
            sender == admin || sender == timelock() || sender == _proposals[proposalId].proposer,
            "Governor: only admin, governor timelock, or proposer can cancel"
        );

        ProposalState status = state(proposalId);
        require(status != ProposalState.Canceled && status != ProposalState.Executed, "Governor: proposal not active");

        _proposals[proposalId].canceled = true;

        emit ProposalCanceled(proposalId);

        // Code from GovernorTimelockControlUpgradeableV2._cancel
        if (_timelockIds[proposalId] != 0) {
            _timelock.cancel(_timelockIds[proposalId]);
            delete _timelockIds[proposalId];
        }

        return proposalId;
    }

    /**
     * @inheritdoc GovernorTimelockControlUpgradeableV2
     */
    function queue(address[] memory targets, uint256[] memory values, bytes[] memory calldatas, bytes32 descriptionHash)
        public
        override
        returns (uint256)
    {
        return super.queue(targets, values, calldatas, descriptionHash);
    }

    /**
     * @notice Queue a proposal with a custom voting module. See {GovernorTimelockControlUpgradeableV2-queue}.
     */
    function queueWithModule(VotingModule module, bytes memory proposalData, bytes32 descriptionHash)
        public
        returns (uint256)
    {
        uint256 proposalId = hashProposalWithModule(address(module), proposalData, descriptionHash);

        (address[] memory targets, uint256[] memory values, bytes[] memory calldatas) =
            module._formatExecuteParams(proposalId, proposalData);

        require(state(proposalId) == ProposalState.Succeeded, "Governor: proposal not successful");

        uint256 delay = _timelock.getMinDelay();
        _timelockIds[proposalId] = _timelock.hashOperationBatch(targets, values, calldatas, 0, descriptionHash);
        _timelock.scheduleBatch(targets, values, calldatas, 0, descriptionHash, delay);

        emit ProposalQueued(proposalId, block.timestamp + delay);

        return proposalId;
    }

    /**
     * @inheritdoc GovernorUpgradeableV2
     */
    function execute(
        address[] memory targets,
        uint256[] memory values,
        bytes[] memory calldatas,
        bytes32 descriptionHash
    ) public payable override(IGovernorUpgradeable, GovernorUpgradeableV2) returns (uint256) {
        return super.execute(targets, values, calldatas, descriptionHash);
    }

    function _execute(
        uint256 proposalId,
        address[] memory targets,
        uint256[] memory values,
        bytes[] memory calldatas,
        bytes32 descriptionHash
    ) internal override(GovernorUpgradeableV2, GovernorTimelockControlUpgradeableV2) {
        return GovernorTimelockControlUpgradeableV2._execute(proposalId, targets, values, calldatas, descriptionHash);
    }

    /**
     * Executes a proposal via a custom voting module. See {IGovernor-execute}.
     *
     * @param module The address of the voting module to use for this proposal.
     * @param proposalData The proposal data to pass to the voting module.
     * @param descriptionHash The hash of the proposal description.
     */
    function executeWithModule(VotingModule module, bytes memory proposalData, bytes32 descriptionHash)
        public
        payable
        virtual
        returns (uint256)
    {
        uint256 proposalId = hashProposalWithModule(address(module), proposalData, descriptionHash);

        ProposalState status = state(proposalId);
        require(
            status == ProposalState.Succeeded || status == ProposalState.Queued, "Governor: proposal not successful"
        );
        _proposals[proposalId].executed = true;

        emit ProposalExecuted(proposalId);

        (address[] memory targets, uint256[] memory values, bytes[] memory calldatas) =
            module._formatExecuteParams(proposalId, proposalData);

        _beforeExecute(proposalId, targets, values, calldatas, descriptionHash);
        _execute(proposalId, targets, values, calldatas, descriptionHash);
        _afterExecute(proposalId, targets, values, calldatas, descriptionHash);

        return proposalId;
    }
}<|MERGE_RESOLUTION|>--- conflicted
+++ resolved
@@ -536,21 +536,13 @@
         proposal.voteStart.setDeadline(snapshot);
         proposal.voteEnd.setDeadline(deadline);
         proposal.votingModule = address(module);
-<<<<<<< HEAD
         proposal.proposalType = proposalTypeId;
-=======
-        proposal.proposalType = proposalType;
->>>>>>> 940adad7
         proposal.proposer = proposer;
 
         module.propose(proposalId, proposalData, descriptionHash);
 
         emit ProposalCreated(
-<<<<<<< HEAD
             proposalId, proposer, address(module), proposalData, snapshot, deadline, description, proposalTypeId
-=======
-            proposalId, proposer, address(module), proposalData, snapshot, deadline, description, proposalType
->>>>>>> 940adad7
         );
     }
 
@@ -562,21 +554,12 @@
     function editProposalType(uint256 proposalId, uint8 proposalTypeId) external onlyAdminOrTimelock {
         if (proposalSnapshot(proposalId) == 0) revert InvalidProposalId();
 
-<<<<<<< HEAD
-        // Revert if `proposalTypeId` is unset or the proposal has a different voting module
+        // Revert if `proposalType` is unset or the proposal has a different voting module
         if (
             bytes(PROPOSAL_TYPES_CONFIGURATOR.proposalTypes(proposalTypeId).name).length == 0
                 || PROPOSAL_TYPES_CONFIGURATOR.proposalTypes(proposalTypeId).module != _proposals[proposalId].votingModule
         ) {
             revert InvalidProposalType(proposalTypeId);
-=======
-        // Revert if `proposalType` is unset or the proposal has a different voting module
-        if (
-            bytes(PROPOSAL_TYPES_CONFIGURATOR.proposalTypes(proposalType).name).length == 0
-                || PROPOSAL_TYPES_CONFIGURATOR.proposalTypes(proposalType).module != _proposals[proposalId].votingModule
-        ) {
-            revert InvalidProposalType(proposalType);
->>>>>>> 940adad7
         }
 
         _proposals[proposalId].proposalType = proposalTypeId;
