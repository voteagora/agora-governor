--- conflicted
+++ resolved
@@ -379,12 +379,7 @@
     ) external override returns (bytes4, uint256, address[] memory, uint256[] memory, bytes[] memory, bytes32) {
         uint256 proposalId = governor.hashProposal(targets, values, calldatas, descriptionHash);
         uint8 proposalTypeId = _proposalTypeId[proposalId];
-<<<<<<< HEAD
-        address votingModule = _proposalTypes[proposalTypeId].module;
-        if (votingModule != address(0)) {
-            (bytes4 selector, bool success) = ApprovalVoting(votingModule).beforeVoteSucceeded(sender, proposalId);
-            return (selector, success);
-=======
+        
         _proposalTypeExists(proposalTypeId);
 
         address module = _proposalTypes[proposalTypeId].module;
@@ -394,7 +389,6 @@
         if (module != address(0) && hooks.beforeExecute) {
             (, proposalId, targets, values, calldatas, descriptionHash) =
                 BaseHook(module).beforeExecute(msg.sender, targets, values, calldatas, descriptionHash);
->>>>>>> 1389c526
         }
 
         return (this.beforeExecute.selector, proposalId, targets, values, calldatas, descriptionHash);
