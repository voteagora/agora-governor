// SPDX-License-Identifier: MIT
pragma solidity ^0.8.19;

import {Test} from "forge-std/Test.sol";
import {ProposalTypesConfigurator} from "src/ProposalTypesConfigurator.sol";
import {IProposalTypesConfigurator} from "src/interfaces/IProposalTypesConfigurator.sol";

contract ProposalTypesConfiguratorTest is Test {
    /*//////////////////////////////////////////////////////////////
                                 EVENTS
    //////////////////////////////////////////////////////////////*/

    event ProposalTypeSet(
        uint8 indexed proposalTypeId, uint16 quorum, uint16 approvalThreshold, string name, string description
    );

<<<<<<< HEAD
    event ScopeCreated(uint8 indexed proposalTypeId, bytes24 indexed scopeKey, bytes encodedLimit, string description);
=======
    event ScopeCreated(uint8 indexed proposalTypeId, bytes24 indexed scopeKey, bytes encodedLimit);
    event ScopeDisabled(bytes24 indexed scopeKey);
>>>>>>> ec9220ea

    /*//////////////////////////////////////////////////////////////
                                STORAGE
    //////////////////////////////////////////////////////////////*/
    address admin = makeAddr("admin");
    address timelock = makeAddr("timelock");
    address manager = makeAddr("manager");
    address deployer = makeAddr("deployer");
    GovernorMock public governor;
    ProposalTypesConfigurator public proposalTypesConfigurator;

    /*//////////////////////////////////////////////////////////////
                                 SETUP
    //////////////////////////////////////////////////////////////*/

    function setUp() public virtual {
        governor = new GovernorMock(admin, timelock);

        vm.startPrank(deployer);
        proposalTypesConfigurator = new ProposalTypesConfigurator();
        proposalTypesConfigurator.initialize(address(governor), new ProposalTypesConfigurator.ProposalType[](0));
        vm.stopPrank();

        vm.startPrank(admin);
        proposalTypesConfigurator.setProposalType(0, 3_000, 5_000, "Default", "Lorem Ipsum", address(0));
        proposalTypesConfigurator.setProposalType(1, 5_000, 7_000, "Alt", "Lorem Ipsum", address(0));

        // Setup Scope logic
        bytes32 txTypeHash = keccak256("transfer(address,address,uint256)");
        address contractAddress = makeAddr("contract");
        bytes24 scopeKey = _pack(contractAddress, bytes4(txTypeHash));
        address _from = makeAddr("from");
        address _to = makeAddr("to");
        bytes memory txEncoded = abi.encodeWithSignature("transfer(address,address,uint256)", _from, _to, uint256(10));

        bytes[] memory parameters = new bytes[](3);
        parameters[0] = abi.encode(uint256(uint160(_from)));
        parameters[1] = abi.encode(uint256(uint160(_to)));
        parameters[2] = abi.encode(uint256(10));

        IProposalTypesConfigurator.Comparators[] memory comparators = new IProposalTypesConfigurator.Comparators[](3);

        comparators[0] = IProposalTypesConfigurator.Comparators(1); // EQ
        comparators[1] = IProposalTypesConfigurator.Comparators(1); // EQ
        comparators[2] = IProposalTypesConfigurator.Comparators(3); // GREATER THAN

        proposalTypesConfigurator.setScopeForProposalType(
            0, scopeKey, txEncoded, parameters, comparators, "Lorem Ipsum"
        );
        vm.stopPrank();
    }

    function _adminOrTimelock(uint256 _actorSeed) internal view returns (address) {
        if (_actorSeed % 2 == 1) return admin;
        else return governor.timelock();
    }

    /**
     * @notice Generates the scope key defined as the contract address combined with the function selector
     * @param contractAddress Address of the contract to be enforced by the scope
     * @param selector A byte4 function selector on the contract to be enforced by the scope
     */
    function _pack(address contractAddress, bytes4 selector) internal pure returns (bytes24 result) {
        bytes20 left = bytes20(contractAddress);
        assembly ("memory-safe") {
            left := and(left, shl(96, not(0)))
            selector := and(selector, shl(224, not(0)))
            result := or(left, shr(160, selector))
        }
    }

    /**
     * @notice Unpacks the scope key into the constituent parts, i.e. contract address the first 20 bytes and the function selector as the last 4 bytes
     * @param self A byte24 key to be unpacked representing the key for a defined scope
     */
    function _unpack(bytes24 self) internal pure returns (address, bytes4) {
        bytes20 contractAddress;
        bytes4 selector;

        assembly ("memory-safe") {
            contractAddress := and(shl(mul(8, 0), self), shl(96, not(0)))
            selector := and(shl(mul(8, 20), self), shl(224, not(0)))
        }

        return (address(contractAddress), selector);
    }
}

contract Initialize is ProposalTypesConfiguratorTest {
    function test_SetsGovernor(address _actor, address _governor) public {
        ProposalTypesConfigurator proposalTypesConfigurator = new ProposalTypesConfigurator();
        vm.prank(_actor);
        proposalTypesConfigurator.initialize(address(_governor), new ProposalTypesConfigurator.ProposalType[](0));
        assertEq(_governor, address(proposalTypesConfigurator.governor()));
    }

    function test_SetsProposalTypes(address _actor, uint8 _proposalTypes) public {
        ProposalTypesConfigurator proposalTypesConfigurator = new ProposalTypesConfigurator();
        ProposalTypesConfigurator.ProposalType[] memory proposalTypes =
            new ProposalTypesConfigurator.ProposalType[](_proposalTypes);
        vm.prank(_actor);
        proposalTypesConfigurator.initialize(address(governor), proposalTypes);
        for (uint8 i = 0; i < _proposalTypes; i++) {
            IProposalTypesConfigurator.ProposalType memory propType = proposalTypesConfigurator.proposalTypes(i);
            assertEq(propType.quorum, 0);
            assertEq(propType.approvalThreshold, 0);
            assertEq(propType.name, "");
        }
    }

    function test_RevertIf_AlreadyInit() public {
        vm.expectRevert(IProposalTypesConfigurator.AlreadyInit.selector);
        proposalTypesConfigurator.initialize(address(governor), new ProposalTypesConfigurator.ProposalType[](0));
    }
}

contract ProposalTypes is ProposalTypesConfiguratorTest {
    function test_ScopeKeyPacking() public virtual {
        address contractAddress = makeAddr("contractAddress");
        bytes4 selector =
            bytes4(abi.encodeWithSignature("transfer(address,address,uint256)", address(0), address(0), uint256(100)));

        bytes24 key = _pack(contractAddress, selector);
        (address _contract, bytes4 _selector) = _unpack(key);
        assertEq(contractAddress, _contract);
        assertEq(selector, _selector);
    }

    function test_ProposalTypes() public view {
        IProposalTypesConfigurator.ProposalType memory propType = proposalTypesConfigurator.proposalTypes(0);

        assertEq(propType.quorum, 3_000);
        assertEq(propType.approvalThreshold, 5_000);
        assertEq(propType.name, "Default");
    }
}

contract SetProposalType is ProposalTypesConfiguratorTest {
    function testFuzz_SetProposalType(uint256 _actorSeed) public {
        vm.prank(_adminOrTimelock(_actorSeed));
        vm.expectEmit();
        emit ProposalTypeSet(0, 4_000, 6_000, "New Default", "Lorem Ipsum");
        proposalTypesConfigurator.setProposalType(0, 4_000, 6_000, "New Default", "Lorem Ipsum", address(0));

        IProposalTypesConfigurator.ProposalType memory propType = proposalTypesConfigurator.proposalTypes(0);

        assertEq(propType.quorum, 4_000);
        assertEq(propType.approvalThreshold, 6_000);
        assertEq(propType.name, "New Default");
        assertEq(propType.description, "Lorem Ipsum");

        vm.prank(_adminOrTimelock(_actorSeed));
        proposalTypesConfigurator.setProposalType(1, 0, 0, "Optimistic", "Lorem Ipsum", address(0));
        propType = proposalTypesConfigurator.proposalTypes(1);
        assertEq(propType.quorum, 0);
        assertEq(propType.approvalThreshold, 0);
        assertEq(propType.name, "Optimistic");
        assertEq(propType.description, "Lorem Ipsum");
    }

    function testFuzz_SetScopeForProposalType(uint256 _actorSeed) public {
        vm.startPrank(_adminOrTimelock(_actorSeed));
        vm.expectEmit();
        emit ProposalTypeSet(0, 4_000, 6_000, "New Default", "Lorem Ipsum");
        proposalTypesConfigurator.setProposalType(0, 4_000, 6_000, "New Default", "Lorem Ipsum", address(0));
        vm.stopPrank();

        vm.startPrank(admin);
        bytes32 txTypeHash = keccak256("transfer(address,address,uint)");
        address contractAddress = makeAddr("contract");
        bytes24 scopeKey = _pack(contractAddress, bytes4(txTypeHash));
        bytes memory txEncoded = abi.encode("transfer(address,address,uint)", 0xdeadbeef, 0xdeadbeef, 10);
        bytes[] memory parameters = new bytes[](1);
        IProposalTypesConfigurator.Comparators[] memory comparators = new IProposalTypesConfigurator.Comparators[](1);

        vm.expectEmit();
        emit ScopeCreated(0, scopeKey, txEncoded, "Lorem Ipsum");
        proposalTypesConfigurator.setScopeForProposalType(
            0, scopeKey, txEncoded, parameters, comparators, "Lorem Ipsum"
        );

        vm.stopPrank();
    }

    function test_RevertIf_NotAdminOrTimelock(address _actor) public {
        vm.assume(_actor != admin && _actor != GovernorMock(governor).timelock());
        vm.expectRevert(IProposalTypesConfigurator.NotAdminOrTimelock.selector);
        proposalTypesConfigurator.setProposalType(0, 0, 0, "", "Lorem Ipsum", address(0));
    }

    function test_RevertIf_setProposalType_InvalidQuorum(uint256 _actorSeed) public {
        vm.prank(_adminOrTimelock(_actorSeed));
        vm.expectRevert(IProposalTypesConfigurator.InvalidQuorum.selector);
        proposalTypesConfigurator.setProposalType(0, 10_001, 0, "", "Lorem Ipsum", address(0));
    }

    function testRevert_setProposalType_InvalidApprovalThreshold(uint256 _actorSeed) public {
        vm.prank(_adminOrTimelock(_actorSeed));
        vm.expectRevert(IProposalTypesConfigurator.InvalidApprovalThreshold.selector);
        proposalTypesConfigurator.setProposalType(0, 0, 10_001, "", "Lorem Ipsum", address(0));
    }

    function testRevert_setScopeForProposalType_NotAdmin(address _actor) public {
        vm.assume(_actor != admin && _actor != GovernorMock(governor).timelock());
        bytes32 txTypeHash = keccak256("transfer(address,address,uint)");
        address contractAddress = makeAddr("contract");
        bytes24 scopeKey = _pack(contractAddress, bytes4(txTypeHash));
        bytes memory txEncoded = abi.encode("transfer(address,address,uint)", 0xdeadbeef, 0xdeadbeef, 10);
        vm.expectRevert(IProposalTypesConfigurator.NotAdminOrTimelock.selector);
        proposalTypesConfigurator.setScopeForProposalType(
            1, scopeKey, txEncoded, new bytes[](1), new IProposalTypesConfigurator.Comparators[](1), "Lorem Ipsum"
        );
    }

    function testRevert_setScopeForProposalType_InvalidProposalType() public {
        vm.startPrank(admin);
        bytes32 txTypeHash = keccak256("transfer(address,address,uint)");
        address contractAddress = makeAddr("contract");
        bytes24 scopeKey = _pack(contractAddress, bytes4(txTypeHash));
        bytes memory txEncoded = abi.encode("transfer(address,address,uint)", 0xdeadbeef, 0xdeadbeef, 10);
        vm.expectRevert(IProposalTypesConfigurator.InvalidProposalType.selector);
        proposalTypesConfigurator.setScopeForProposalType(
            2, scopeKey, txEncoded, new bytes[](1), new IProposalTypesConfigurator.Comparators[](1), "Lorem Ipsum"
        );
        vm.stopPrank();
    }

    function testRevert_setScopeForProposalType_InvalidParameterConditions() public {
        vm.startPrank(admin);
        bytes32 txTypeHash = keccak256("transfer(address,address,uint256)");
        address contractAddress = makeAddr("contract");
        bytes24 scopeKey = _pack(contractAddress, bytes4(txTypeHash));
        bytes memory txEncoded = abi.encode("transfer(address,address,uint256)", 0xdeadbeef, 0xdeadbeef, 10);
        vm.expectRevert(IProposalTypesConfigurator.InvalidParameterConditions.selector);
        proposalTypesConfigurator.setScopeForProposalType(
            0, scopeKey, txEncoded, new bytes[](2), new IProposalTypesConfigurator.Comparators[](1), "Lorem Ipsum"
        );
        vm.stopPrank();
    }
}

contract AddScopeForProposalType is ProposalTypesConfiguratorTest {
    function testFuzz_AddScopeForProposalType(uint256 _actorSeed) public {
        vm.prank(_adminOrTimelock(_actorSeed));
        vm.expectEmit();
        emit ProposalTypeSet(0, 4_000, 6_000, "New Default", "Lorem Ipsum");
        proposalTypesConfigurator.setProposalType(0, 4_000, 6_000, "New Default", "Lorem Ipsum", address(0));

        vm.startPrank(admin);
        bytes32 txTypeHash1 = keccak256("transfer(address,address,uint)");
        address contractAddress = makeAddr("contract");
        bytes24 scopeKey1 = _pack(contractAddress, bytes4(txTypeHash1));
        bytes memory txEncoded1 = abi.encode("transfer(address,address,uint)", 0xdeadbeef, 0xdeadbeef, 10);

        bytes32 txTypeHash2 = keccak256("initialize(address,address)");
        bytes memory txEncoded2 = abi.encode("initialize(address,address)", 0xdeadbeef, 0xdeadbeef);
        bytes[] memory parameters = new bytes[](1);
        bytes24 scopeKey2 = _pack(contractAddress, bytes4(txTypeHash2));
        IProposalTypesConfigurator.Comparators[] memory comparators = new IProposalTypesConfigurator.Comparators[](1);

        proposalTypesConfigurator.setScopeForProposalType(0, scopeKey1, txEncoded1, parameters, comparators, "Lorem");

        IProposalTypesConfigurator.Scope memory scope = IProposalTypesConfigurator.Scope(
            scopeKey2, txEncoded2, new bytes[](1), new IProposalTypesConfigurator.Comparators[](1), 0, "Lorem"
        );

        emit ScopeCreated(0, scope.key, scope.encodedLimits, "Lorem");
        proposalTypesConfigurator.addScopeForProposalType(0, scope);
        vm.stopPrank();
    }

    function testRevert_addScopeForProposalType_InvalidProposalType() public {
        vm.startPrank(admin);
        bytes32 txTypeHash = keccak256("transfer(address,address,uint)");
        address contractAddress = makeAddr("contract");
        bytes24 scopeKey = _pack(contractAddress, bytes4(txTypeHash));
        bytes memory txEncoded = abi.encode("transfer(address,address,uint)", 0xdeadbeef, 0xdeadbeef, 10);

        vm.expectRevert(IProposalTypesConfigurator.InvalidProposalType.selector);
        IProposalTypesConfigurator.Scope memory scope = IProposalTypesConfigurator.Scope(
            scopeKey, txEncoded, new bytes[](1), new IProposalTypesConfigurator.Comparators[](1), 3, "Lorem"
        );
        proposalTypesConfigurator.addScopeForProposalType(3, scope);
        vm.stopPrank();
    }

    function testRevert_addScopeForProposalType_InvalidParametersCondition() public {
        vm.startPrank(admin);
        bytes32 txTypeHash = keccak256("transfer(address,address,uint)");
        address contractAddress = makeAddr("contract");
        bytes24 scopeKey = _pack(contractAddress, bytes4(txTypeHash));
        bytes memory txEncoded = abi.encode("transfer(address,address,uint)", 0xdeadbeef, 0xdeadbeef, 10);

        IProposalTypesConfigurator.Scope memory scope = IProposalTypesConfigurator.Scope(
            scopeKey, txEncoded, new bytes[](1), new IProposalTypesConfigurator.Comparators[](2), 0, "Lorem"
        );
        vm.expectRevert(IProposalTypesConfigurator.InvalidParameterConditions.selector);
        proposalTypesConfigurator.addScopeForProposalType(0, scope);
        vm.stopPrank();
    }
}

contract ValidateProposedTx is ProposalTypesConfiguratorTest {
    function testFuzz_ValidateProposedTx() public {
        bytes32 txTypeHash = keccak256("transfer(address,address,uint256)");
        address contractAddress = makeAddr("contract");
        bytes24 scopeKey = _pack(contractAddress, bytes4(txTypeHash));
        address _from = makeAddr("from");
        address _to = makeAddr("to");

        bytes memory proposedTx = abi.encodeWithSignature("transfer(address,address,uint256)", _from, _to, uint256(15));
        proposalTypesConfigurator.validateProposedTx(proposedTx, 0, scopeKey);
    }

    function testRevert_ValidateProposedTx_Invalid4ByteSelector() public {
        bytes32 txTypeHash = keccak256("transfer(address,address,uint256)");
        address contractAddress = makeAddr("contract");
        bytes24 scopeKey = _pack(contractAddress, bytes4(txTypeHash));
        address _from = makeAddr("from");
        address _to = makeAddr("to");

        bytes memory proposedTx = abi.encodeWithSignature("foobar(address,address,uint256)", _from, _to, uint256(15));
        vm.expectRevert(IProposalTypesConfigurator.Invalid4ByteSelector.selector);
        proposalTypesConfigurator.validateProposedTx(proposedTx, 0, scopeKey);
    }

    function testRevert_ValidateProposedTx_InvalidParamNotEqual() public {
        bytes32 txTypeHash = keccak256("transfer(address,address,uint256)");
        address contractAddress = makeAddr("contract");
        bytes24 scopeKey = _pack(contractAddress, bytes4(txTypeHash));
        address _from = makeAddr("from");
        address _to = makeAddr("to");

        bytes memory proposedTx = abi.encodeWithSignature("transfer(address,address,uint256)", _to, _from, uint256(15));
        vm.expectRevert(IProposalTypesConfigurator.InvalidParamNotEqual.selector);
        proposalTypesConfigurator.validateProposedTx(proposedTx, 0, scopeKey);
    }

    function testRevert_ValidateProposedTx_InvalidParamRange() public {
        bytes32 txTypeHash = keccak256("transfer(address,address,uint256)");
        address contractAddress = makeAddr("contract");
        bytes24 scopeKey = _pack(contractAddress, bytes4(txTypeHash));
        address _from = makeAddr("from");
        address _to = makeAddr("to");

        bytes memory proposedTx = abi.encodeWithSignature("transfer(address,address,uint256)", _from, _to, uint256(5));
        vm.expectRevert(IProposalTypesConfigurator.InvalidParamRange.selector);
        proposalTypesConfigurator.validateProposedTx(proposedTx, 0, scopeKey);
    }
}

contract DisableScope is ProposalTypesConfiguratorTest {
    function testFuzz_DisableScope(uint256 _actorSeed) public {
        vm.prank(_adminOrTimelock(_actorSeed));
        bytes32 txTypeHash = keccak256("transfer(address,address,uint256)");
        address contractAddress = makeAddr("contract");
        bytes24 scopeKey = _pack(contractAddress, bytes4(txTypeHash));

        vm.expectEmit();
        emit ScopeDisabled(scopeKey);
        proposalTypesConfigurator.disableScope(scopeKey);
    }
}

contract MultipleScopeValidation is ProposalTypesConfiguratorTest {
    function testFuzz_MultipleScopeValidationRange(uint256 _actorSeed) public {
        vm.prank(_adminOrTimelock(_actorSeed));
        vm.expectEmit();
        emit ProposalTypeSet(0, 4_000, 6_000, "New Default", "Lorem Ipsum");
        proposalTypesConfigurator.setProposalType(0, 4_000, 6_000, "New Default", "Lorem Ipsum", address(0));

        vm.startPrank(admin);
        bytes32 txTypeHash = keccak256("transfer(address,address,uint256)");
        address contractAddress = makeAddr("contract");
        bytes24 scopeKey = _pack(contractAddress, bytes4(txTypeHash));
        address _from = makeAddr("from");
        address _to = makeAddr("to");
        bytes memory txEncoded1 = abi.encodeWithSignature("transfer(address,address,uint256)", _from, _to, uint256(10));

        bytes[] memory parameters1 = new bytes[](3);
        parameters1[0] = abi.encode(uint256(uint160(_from)));
        parameters1[1] = abi.encode(uint256(uint160(_to)));
        parameters1[2] = abi.encode(uint256(10));

        IProposalTypesConfigurator.Comparators[] memory comparators1 = new IProposalTypesConfigurator.Comparators[](3);

        comparators1[0] = IProposalTypesConfigurator.Comparators(1); // EQ
        comparators1[1] = IProposalTypesConfigurator.Comparators(1); // EQ
        comparators1[2] = IProposalTypesConfigurator.Comparators(3); // GREATER THAN

        proposalTypesConfigurator.setScopeForProposalType(0, scopeKey, txEncoded1, parameters1, comparators1, "Lorem");

        bytes[] memory parameters2 = new bytes[](3);
        parameters2[0] = abi.encode(uint256(uint160(_from)));
        parameters2[1] = abi.encode(uint256(uint160(_to)));
        parameters2[2] = abi.encode(uint256(50));

        IProposalTypesConfigurator.Comparators[] memory comparators2 = new IProposalTypesConfigurator.Comparators[](3);

        comparators2[0] = IProposalTypesConfigurator.Comparators(1); // EQ
        comparators2[1] = IProposalTypesConfigurator.Comparators(1); // EQ
        comparators2[2] = IProposalTypesConfigurator.Comparators(2); // LESS THAN

        bytes memory txEncoded2 = abi.encodeWithSignature("transfer(address,address,uint256)", _from, _to, uint256(50));
        proposalTypesConfigurator.setScopeForProposalType(0, scopeKey, txEncoded2, parameters2, comparators2, "Lorem");

        vm.stopPrank();
        bytes memory proposedTx = abi.encodeWithSignature("transfer(address,address,uint256)", _from, _to, uint256(15));
        proposalTypesConfigurator.validateProposedTx(proposedTx, 0, scopeKey);
    }
}

contract GovernorMock {
    address immutable adminAddress;
    address immutable timelockAddress;

    constructor(address admin_, address _timelock) {
        adminAddress = admin_;
        timelockAddress = _timelock;
    }

    function admin() external view returns (address) {
        return adminAddress;
    }

    function timelock() external view returns (address) {
        return timelockAddress;
    }
}<|MERGE_RESOLUTION|>--- conflicted
+++ resolved
@@ -14,12 +14,8 @@
         uint8 indexed proposalTypeId, uint16 quorum, uint16 approvalThreshold, string name, string description
     );
 
-<<<<<<< HEAD
     event ScopeCreated(uint8 indexed proposalTypeId, bytes24 indexed scopeKey, bytes encodedLimit, string description);
-=======
-    event ScopeCreated(uint8 indexed proposalTypeId, bytes24 indexed scopeKey, bytes encodedLimit);
     event ScopeDisabled(bytes24 indexed scopeKey);
->>>>>>> ec9220ea
 
     /*//////////////////////////////////////////////////////////////
                                 STORAGE
