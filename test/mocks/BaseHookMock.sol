--- conflicted
+++ resolved
@@ -39,17 +39,7 @@
         return (this.afterVoteSucceeded.selector);
     }
 
-<<<<<<< HEAD
-    function beforeQuorumCalculation(address, uint256 quorum)
-        external
-        view
-        virtual
-        override
-        returns (bytes4, uint256)
-    {
-=======
     function beforeQuorumCalculation(address, uint256) external view virtual override returns (bytes4, uint256) {
->>>>>>> e8dd0710
         return (this.beforeQuorumCalculation.selector, 100);
     }
 
@@ -90,18 +80,6 @@
         return (this.beforePropose.selector, proposalId);
     }
 
-<<<<<<< HEAD
-    function afterPropose(
-        address,
-        uint256 proposalId,
-        address[] memory,
-        uint256[] memory,
-        bytes[] memory,
-        string memory
-    ) external virtual override returns (bytes4, uint256) {
-        emit AfterPropose();
-        return (this.afterPropose.selector, proposalId);
-=======
     function afterPropose(address, uint256, address[] memory, uint256[] memory, bytes[] memory, string memory)
         external
         virtual
@@ -110,7 +88,6 @@
     {
         emit AfterPropose();
         return (this.afterPropose.selector);
->>>>>>> e8dd0710
     }
 
     function beforeCancel(
