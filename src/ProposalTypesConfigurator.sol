--- conflicted
+++ resolved
@@ -12,12 +12,9 @@
                                  EVENTS
     //////////////////////////////////////////////////////////////*/
 
-<<<<<<< HEAD
     event ScopeCreated(uint8 indexed proposalTypeId, bytes24 indexed scopeKey, bytes encodedLimit, string description);
-=======
     event ScopeCreated(uint8 indexed proposalTypeId, bytes24 indexed scopeKey, bytes encodedLimit);
     event ScopeDisabled(bytes24 indexed scopeKey);
->>>>>>> ec9220ea
 
     /*//////////////////////////////////////////////////////////////
                            IMMUTABLE STORAGE
