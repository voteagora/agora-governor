--- conflicted
+++ resolved
@@ -14,12 +14,8 @@
         uint8 indexed proposalTypeId, uint16 quorum, uint16 approvalThreshold, string name, string description
     );
 
-<<<<<<< HEAD
-    event ScopeCreated(uint8 indexed proposalTypeId, bytes24 indexed scopeKey, bytes encodedLimit);
+    event ScopeCreated(uint8 indexed proposalTypeId, bytes24 indexed scopeKey, bytes encodedLimit, string description);
     event ScopeDisabled(uint8 indexed proposalTypeId, bytes24 indexed scopeKey);
-=======
-    event ScopeCreated(uint8 indexed proposalTypeId, bytes24 indexed scopeKey, bytes encodedLimit, string description);
->>>>>>> a9e4e6bc
 
     /*//////////////////////////////////////////////////////////////
                                 STORAGE
